package task

import (
	"context"
	"fmt"
	"os"
	"runtime"
	"slices"
	"sync/atomic"

	"github.com/go-task/task/v3/internal/tracing"

	"github.com/go-task/task/v3/errors"
	"github.com/go-task/task/v3/internal/env"
	"github.com/go-task/task/v3/internal/execext"
	"github.com/go-task/task/v3/internal/fingerprint"
	"github.com/go-task/task/v3/internal/logger"
	"github.com/go-task/task/v3/internal/output"
	"github.com/go-task/task/v3/internal/slicesext"
	"github.com/go-task/task/v3/internal/sort"
	"github.com/go-task/task/v3/internal/summary"
	"github.com/go-task/task/v3/internal/templater"
	"github.com/go-task/task/v3/taskfile/ast"

	"golang.org/x/sync/errgroup"
	"mvdan.cc/sh/v3/interp"
)

const (
	// MaximumTaskCall is the max number of times a task can be called.
	// This exists to prevent infinite loops on cyclic dependencies
	MaximumTaskCall = 1000
)

<<<<<<< HEAD
type TempDir struct {
	Remote      string
	Fingerprint string
}

// Executor executes a Taskfile
type Executor struct {
	Taskfile *ast.Taskfile

	Dir         string
	Entrypoint  string
	TempDir     TempDir
	Force       bool
	ForceAll    bool
	Insecure    bool
	Download    bool
	Offline     bool
	Timeout     time.Duration
	Watch       bool
	Verbose     bool
	Silent      bool
	AssumeYes   bool
	AssumeTerm  bool // Used for testing
	Dry         bool
	Summary     bool
	Parallel    bool
	Color       bool
	Concurrency int
	Interval    time.Duration

	Stdin  io.Reader
	Stdout io.Writer
	Stderr io.Writer

	Logger             *logger.Logger
	Compiler           *Compiler
	Output             output.Output
	OutputStyle        ast.Output
	TaskSorter         sort.Sorter
	UserWorkingDir     string
	EnableVersionCheck bool

	fuzzyModel *fuzzy.Model

	concurrencySemaphore chan struct{}
	taskCallCount        map[string]*int32
	mkdirMutexMap        map[string]*sync.Mutex
	executionHashes      map[string]context.Context
	executionHashesMutex sync.Mutex

	Tracer tracing.Tracer
}

=======
>>>>>>> d1360ee7
// MatchingTask represents a task that matches a given call. It includes the
// task itself and a list of wildcards that were matched.
type MatchingTask struct {
	Task      *ast.Task
	Wildcards []string
}

// Run runs Task
func (e *Executor) Run(ctx context.Context, calls ...*Call) error {
	defer func() {
		err := e.Tracer.WriteOutput()
		if err != nil {
			e.Logger.VerboseErrf(logger.Magenta, "failed to write execution trace: %v\n", err)
		}
	}()

	// check if given tasks exist
	for _, call := range calls {
		task, err := e.GetTask(call)
		if err != nil {
			if _, ok := err.(*errors.TaskNotFoundError); ok {
				if _, err := e.ListTasks(ListOptions{ListOnlyTasksWithDescriptions: true}); err != nil {
					return err
				}
			}
			return err
		}

		if task.Internal {
			if _, ok := err.(*errors.TaskNotFoundError); ok {
				if _, err := e.ListTasks(ListOptions{ListOnlyTasksWithDescriptions: true}); err != nil {
					return err
				}
			}
			return &errors.TaskInternalError{TaskName: call.Task}
		}
	}

	if e.Summary {
		for i, c := range calls {
			compiledTask, err := e.FastCompiledTask(c)
			if err != nil {
				return nil
			}
			summary.PrintSpaceBetweenSummaries(e.Logger, i)
			summary.PrintTask(e.Logger, compiledTask)
		}
		return nil
	}

	regularCalls, watchCalls, err := e.splitRegularAndWatchCalls(calls...)
	if err != nil {
		return err
	}

	g, ctx := errgroup.WithContext(ctx)
	for _, c := range regularCalls {
		c := c
		if e.Parallel {
			g.Go(func() error { return e.RunTask(ctx, c) })
		} else {
			if err := e.RunTask(ctx, c); err != nil {
				return err
			}
		}
	}

	if err := g.Wait(); err != nil {
		return err
	}

	if len(watchCalls) > 0 {
		return e.watchTasks(watchCalls...)
	}

	return nil
}

func (e *Executor) splitRegularAndWatchCalls(calls ...*Call) (regularCalls []*Call, watchCalls []*Call, err error) {
	for _, c := range calls {
		t, err := e.GetTask(c)
		if err != nil {
			return nil, nil, err
		}

		if e.Watch || t.Watch {
			watchCalls = append(watchCalls, c)
		} else {
			regularCalls = append(regularCalls, c)
		}
	}
	return
}

// RunTask runs a task by its name
func (e *Executor) RunTask(ctx context.Context, call *Call) error {
	t, err := e.FastCompiledTask(call)
	if err != nil {
		return err
	}
	if !shouldRunOnCurrentPlatform(t.Platforms) {
		e.Logger.VerboseOutf(logger.Yellow, `task: %q not for current platform - ignored\n`, call.Task)
		return nil
	}

	if err := e.areTaskRequiredVarsSet(t); err != nil {
		return err
	}

	t, err = e.CompiledTask(call)
	if err != nil {
		return err
	}

	if err := e.areTaskRequiredVarsAllowedValuesSet(t); err != nil {
		return err
	}

	if !e.Watch && atomic.AddInt32(e.taskCallCount[t.Task], 1) >= MaximumTaskCall {
		return &errors.TaskCalledTooManyTimesError{
			TaskName:        t.Task,
			MaximumTaskCall: MaximumTaskCall,
		}
	}

	release := e.acquireConcurrencyLimit()
	defer release()

	return e.startExecution(ctx, t, func(ctx context.Context) error {
		e.Logger.VerboseErrf(logger.Magenta, "task: %q started\n", t.Name())
		if err := e.runDeps(ctx, t); err != nil {
			return err
		}
		span := e.Tracer.Start(t.Name())
		defer span.Stop()

		skipFingerprinting := e.ForceAll || (!call.Indirect && e.Force)
		if !skipFingerprinting {
			if err := ctx.Err(); err != nil {
				return err
			}

			preCondMet, err := e.areTaskPreconditionsMet(ctx, t)
			if err != nil {
				return err
			}

			// Get the fingerprinting method to use
			method := e.Taskfile.Method
			if t.Method != "" {
				method = t.Method
			}

			upToDate, err := fingerprint.IsTaskUpToDate(ctx, t,
				fingerprint.WithMethod(method),
				fingerprint.WithTempDir(e.TempDir.Fingerprint),
				fingerprint.WithDry(e.Dry),
				fingerprint.WithLogger(e.Logger),
			)
			if err != nil {
				return err
			}

			if upToDate && preCondMet {
				if e.Verbose || (!call.Silent && !t.Silent && !e.Taskfile.Silent && !e.Silent) {
					e.Logger.Errf(logger.Magenta, "task: Task %q is up to date\n", t.Name())
				}
				return nil
			}
		}

		for _, p := range t.Prompt {
			if p != "" && !e.Dry {
				if err := e.Logger.Prompt(logger.Yellow, p, "n", "y", "yes"); errors.Is(err, logger.ErrNoTerminal) {
					return &errors.TaskCancelledNoTerminalError{TaskName: call.Task}
				} else if errors.Is(err, logger.ErrPromptCancelled) {
					return &errors.TaskCancelledByUserError{TaskName: call.Task}
				} else if err != nil {
					return err
				}
			}
		}

		if err := e.mkdir(t); err != nil {
			e.Logger.Errf(logger.Red, "task: cannot make directory %q: %v\n", t.Dir, err)
		}

		var deferredExitCode uint8

		for i := range t.Cmds {
			if t.Cmds[i].Defer {
				defer e.runDeferred(t, call, i, &deferredExitCode)
				continue
			}

			if err := e.runCommand(ctx, t, call, i); err != nil {
				if err2 := e.statusOnError(t); err2 != nil {
					e.Logger.VerboseErrf(logger.Yellow, "task: error cleaning status on error: %v\n", err2)
				}

				exitCode, isExitError := interp.IsExitStatus(err)
				if isExitError {
					if t.IgnoreError {
						e.Logger.VerboseErrf(logger.Yellow, "task: task error ignored: %v\n", err)
						continue
					}
					deferredExitCode = exitCode
				}

				if call.Indirect {
					return err
				}

				return &errors.TaskRunError{TaskName: t.Task, Err: err}
			}
		}

		e.Logger.VerboseErrf(logger.Magenta, "task: %q finished\n", t.Name())
		return nil
	})
}

func (e *Executor) mkdir(t *ast.Task) error {
	if t.Dir == "" {
		return nil
	}

	mutex := e.mkdirMutexMap[t.Task]
	mutex.Lock()
	defer mutex.Unlock()

	if _, err := os.Stat(t.Dir); os.IsNotExist(err) {
		if err := os.MkdirAll(t.Dir, 0o755); err != nil {
			return err
		}
	}
	return nil
}

func (e *Executor) runDeps(ctx context.Context, t *ast.Task) error {
	g, ctx := errgroup.WithContext(ctx)

	reacquire := e.releaseConcurrencyLimit()
	defer reacquire()

	for _, d := range t.Deps {
		d := d
		g.Go(func() error {
			err := e.RunTask(ctx, &Call{Task: d.Task, Vars: d.Vars, Silent: d.Silent, Indirect: true})
			if err != nil {
				return err
			}
			return nil
		})
	}

	return g.Wait()
}

func (e *Executor) runDeferred(t *ast.Task, call *Call, i int, deferredExitCode *uint8) {
	ctx, cancel := context.WithCancel(context.Background())
	defer cancel()

	origTask, err := e.GetTask(call)
	if err != nil {
		return
	}

	cmd := t.Cmds[i]
	vars, _ := e.Compiler.GetVariables(origTask, call)
	cache := &templater.Cache{Vars: vars}
	extra := map[string]any{}

	if deferredExitCode != nil && *deferredExitCode > 0 {
		extra["EXIT_CODE"] = fmt.Sprintf("%d", *deferredExitCode)
	}

	cmd.Cmd = templater.ReplaceWithExtra(cmd.Cmd, cache, extra)

	if err := e.runCommand(ctx, t, call, i); err != nil {
		e.Logger.VerboseErrf(logger.Yellow, "task: ignored error in deferred cmd: %s\n", err.Error())
	}
}

func (e *Executor) runCommand(ctx context.Context, t *ast.Task, call *Call, i int) error {
	cmd := t.Cmds[i]

	switch {
	case cmd.Task != "":
		reacquire := e.releaseConcurrencyLimit()
		defer reacquire()

		err := e.RunTask(ctx, &Call{Task: cmd.Task, Vars: cmd.Vars, Silent: cmd.Silent, Indirect: true})
		if err != nil {
			return err
		}
		return nil
	case cmd.Cmd != "":
		if !shouldRunOnCurrentPlatform(cmd.Platforms) {
			e.Logger.VerboseOutf(logger.Yellow, "task: [%s] %s not for current platform - ignored\n", t.Name(), cmd.Cmd)
			return nil
		}

		if e.Verbose || (!call.Silent && !cmd.Silent && !t.Silent && !e.Taskfile.Silent && !e.Silent) {
			e.Logger.Errf(logger.Green, "task: [%s] %s\n", t.Name(), cmd.Cmd)
		}

		if e.Dry {
			return nil
		}

		outputWrapper := e.Output
		if t.Interactive {
			outputWrapper = output.Interleaved{}
		}
		vars, err := e.Compiler.FastGetVariables(t, call)
		outputTemplater := &templater.Cache{Vars: vars}
		if err != nil {
			return fmt.Errorf("task: failed to get variables: %w", err)
		}
		stdOut, stdErr, closer := outputWrapper.WrapWriter(e.Stdout, e.Stderr, t.Prefix, outputTemplater)

		err = execext.RunCommand(ctx, &execext.RunCommandOptions{
			Command:   cmd.Cmd,
			Dir:       t.Dir,
			Env:       env.Get(t),
			PosixOpts: slicesext.UniqueJoin(e.Taskfile.Set, t.Set, cmd.Set),
			BashOpts:  slicesext.UniqueJoin(e.Taskfile.Shopt, t.Shopt, cmd.Shopt),
			Stdin:     e.Stdin,
			Stdout:    stdOut,
			Stderr:    stdErr,
		})
		if closeErr := closer(err); closeErr != nil {
			e.Logger.Errf(logger.Red, "task: unable to close writer: %v\n", closeErr)
		}
		if _, isExitError := interp.IsExitStatus(err); isExitError && cmd.IgnoreError {
			e.Logger.VerboseErrf(logger.Yellow, "task: [%s] command error ignored: %v\n", t.Name(), err)
			return nil
		}
		return err
	default:
		return nil
	}
}

func (e *Executor) startExecution(ctx context.Context, t *ast.Task, execute func(ctx context.Context) error) error {
	h, err := e.GetHash(t)
	if err != nil {
		return err
	}

	if h == "" {
		return execute(ctx)
	}

	e.executionHashesMutex.Lock()

	if otherExecutionCtx, ok := e.executionHashes[h]; ok {
		e.executionHashesMutex.Unlock()
		e.Logger.VerboseErrf(logger.Magenta, "task: skipping execution of task: %s\n", h)

		// Release our execution slot to avoid blocking other tasks while we wait
		reacquire := e.releaseConcurrencyLimit()
		defer reacquire()

		<-otherExecutionCtx.Done()
		return nil
	}

	ctx, cancel := context.WithCancel(ctx)
	defer cancel()

	e.executionHashes[h] = ctx
	e.executionHashesMutex.Unlock()

	return execute(ctx)
}

// FindMatchingTasks returns a list of tasks that match the given call. A task
// matches a call if its name is equal to the call's task name or if it matches
// a wildcard pattern. The function returns a list of MatchingTask structs, each
// containing a task and a list of wildcards that were matched.
func (e *Executor) FindMatchingTasks(call *Call) []*MatchingTask {
	if call == nil {
		return nil
	}
	var matchingTasks []*MatchingTask
	// If there is a direct match, return it
	if task, ok := e.Taskfile.Tasks.Get(call.Task); ok {
		matchingTasks = append(matchingTasks, &MatchingTask{Task: task, Wildcards: nil})
		return matchingTasks
	}
	// Attempt a wildcard match
	// For now, we can just nil check the task before each loop
	for _, value := range e.Taskfile.Tasks.All(nil) {
		if match, wildcards := value.WildcardMatch(call.Task); match {
			matchingTasks = append(matchingTasks, &MatchingTask{
				Task:      value,
				Wildcards: wildcards,
			})
		}
	}
	return matchingTasks
}

// GetTask will return the task with the name matching the given call from the taskfile.
// If no task is found, it will search for tasks with a matching alias.
// If multiple tasks contain the same alias or no matches are found an error is returned.
func (e *Executor) GetTask(call *Call) (*ast.Task, error) {
	// Search for a matching task
	matchingTasks := e.FindMatchingTasks(call)
	switch len(matchingTasks) {
	case 0: // Carry on
	case 1:
		if call.Vars == nil {
			call.Vars = ast.NewVars()
		}
		call.Vars.Set("MATCH", ast.Var{Value: matchingTasks[0].Wildcards})
		return matchingTasks[0].Task, nil
	default:
		taskNames := make([]string, len(matchingTasks))
		for i, matchingTask := range matchingTasks {
			taskNames[i] = matchingTask.Task.Task
		}
		return nil, &errors.TaskNameConflictError{
			Call:      call.Task,
			TaskNames: taskNames,
		}
	}

	// If didn't find one, search for a task with a matching alias
	var matchingTask *ast.Task
	var aliasedTasks []string
	for task := range e.Taskfile.Tasks.Values(nil) {
		if slices.Contains(task.Aliases, call.Task) {
			aliasedTasks = append(aliasedTasks, task.Task)
			matchingTask = task
		}
	}
	// If we found multiple tasks
	if len(aliasedTasks) > 1 {
		return nil, &errors.TaskNameConflictError{
			Call:      call.Task,
			TaskNames: aliasedTasks,
		}
	}
	// If we found no tasks
	if len(aliasedTasks) == 0 {
		didYouMean := ""
		if e.fuzzyModel != nil {
			didYouMean = e.fuzzyModel.SpellCheck(call.Task)
		}
		return nil, &errors.TaskNotFoundError{
			TaskName:   call.Task,
			DidYouMean: didYouMean,
		}
	}

	return matchingTask, nil
}

type FilterFunc func(task *ast.Task) bool

func (e *Executor) GetTaskList(filters ...FilterFunc) ([]*ast.Task, error) {
	tasks := make([]*ast.Task, 0, e.Taskfile.Tasks.Len())

	// Create an error group to wait for each task to be compiled
	var g errgroup.Group

	// Sort the tasks
	if e.TaskSorter == nil {
		e.TaskSorter = sort.AlphaNumericWithRootTasksFirst
	}

	// Filter tasks based on the given filter functions
	for task := range e.Taskfile.Tasks.Values(e.TaskSorter) {
		var shouldFilter bool
		for _, filter := range filters {
			if filter(task) {
				shouldFilter = true
			}
		}
		if !shouldFilter {
			tasks = append(tasks, task)
		}
	}

	// Compile the list of tasks
	for i := range tasks {
		g.Go(func() error {
			compiledTask, err := e.FastCompiledTask(&Call{Task: tasks[i].Task})
			if err != nil {
				return err
			}
			tasks[i] = compiledTask
			return nil
		})
	}

	// Wait for all the go routines to finish
	if err := g.Wait(); err != nil {
		return nil, err
	}

	return tasks, nil
}

// FilterOutNoDesc removes all tasks that do not contain a description.
func FilterOutNoDesc(task *ast.Task) bool {
	return task.Desc == ""
}

// FilterOutInternal removes all tasks that are marked as internal.
func FilterOutInternal(task *ast.Task) bool {
	return task.Internal
}

func shouldRunOnCurrentPlatform(platforms []*ast.Platform) bool {
	if len(platforms) == 0 {
		return true
	}
	for _, p := range platforms {
		if (p.OS == "" || p.OS == runtime.GOOS) && (p.Arch == "" || p.Arch == runtime.GOARCH) {
			return true
		}
	}
	return false
}<|MERGE_RESOLUTION|>--- conflicted
+++ resolved
@@ -32,7 +32,6 @@
 	MaximumTaskCall = 1000
 )
 
-<<<<<<< HEAD
 type TempDir struct {
 	Remote      string
 	Fingerprint string
@@ -86,8 +85,6 @@
 	Tracer tracing.Tracer
 }
 
-=======
->>>>>>> d1360ee7
 // MatchingTask represents a task that matches a given call. It includes the
 // task itself and a list of wildcards that were matched.
 type MatchingTask struct {
