--- conflicted
+++ resolved
@@ -250,9 +250,12 @@
 			return nil
 		}
 
-<<<<<<< HEAD
 		opts := &execext.RunCommandOptions{
-=======
+			Command: cmd.Cmd,
+			Dir:     t.Dir,
+			Env:     getEnviron(t),
+		}
+
 		stdOut := e.Output.WrapWriter(e.Stdout, t.Prefix)
 		stdErr := e.Output.WrapWriter(e.Stderr, t.Prefix)
 		defer func() {
@@ -268,12 +271,6 @@
 			}
 		}()
 
-		err := execext.RunCommand(ctx, &execext.RunCommandOptions{
->>>>>>> 0233ce52
-			Command: cmd.Cmd,
-			Dir:     t.Dir,
-			Env:     getEnviron(t),
-		}
 		if cmd.InteractiveModeEnabled {
 			opts.Stdout = os.Stdout
 			opts.Stderr = os.Stderr
