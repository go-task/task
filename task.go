--- conflicted
+++ resolved
@@ -32,16 +32,6 @@
 // Executor executes a Taskfile
 type Executor struct {
 	Taskfile *taskfile.Taskfile
-<<<<<<< HEAD
-	Dir      string
-	Force    bool
-	Watch    bool
-	Verbose  bool
-	Silent   bool
-	Dry      bool
-	Summary  bool
-	Color    bool
-=======
 
 	Dir        string
 	Entrypoint string
@@ -51,7 +41,7 @@
 	Silent     bool
 	Dry        bool
 	Summary    bool
->>>>>>> a312d61d
+	Color      bool
 
 	Stdin  io.Reader
 	Stdout io.Writer
