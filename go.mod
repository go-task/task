module github.com/go-task/task/v3

<<<<<<< HEAD
go 1.23.3
=======
go 1.23.0
>>>>>>> 2b4d9bfb

require (
	github.com/Ladicle/tabwriter v1.0.0
	github.com/Masterminds/semver/v3 v3.3.1
	github.com/alecthomas/chroma/v2 v2.15.0
	github.com/chainguard-dev/git-urls v1.0.2
	github.com/davecgh/go-spew v1.1.1
	github.com/dominikbraun/graph v0.23.0
	github.com/elliotchance/orderedmap/v2 v2.7.0
	github.com/fatih/color v1.18.0
<<<<<<< HEAD
	github.com/go-git/go-billy/v5 v5.6.1
	github.com/go-git/go-git/v5 v5.13.1
	github.com/go-sprout/sprout v1.0.0
=======
	github.com/go-git/go-billy/v5 v5.6.2
	github.com/go-git/go-git/v5 v5.13.2
	github.com/go-task/slim-sprig/v3 v3.0.0
>>>>>>> 2b4d9bfb
	github.com/go-task/template v0.1.0
	github.com/joho/godotenv v1.5.1
	github.com/mattn/go-zglob v0.0.6
	github.com/mitchellh/hashstructure/v2 v2.0.2
	github.com/otiai10/copy v1.14.1
	github.com/radovskyb/watcher v1.0.7
	github.com/sajari/fuzzy v1.0.0
	github.com/spf13/pflag v1.0.6
	github.com/stretchr/testify v1.10.0
	github.com/zeebo/xxh3 v1.0.2
<<<<<<< HEAD
	golang.org/x/sync v0.10.0
	golang.org/x/term v0.28.0
=======
	golang.org/x/sync v0.11.0
	golang.org/x/term v0.29.0
>>>>>>> 2b4d9bfb
	gopkg.in/yaml.v3 v3.0.1
	mvdan.cc/sh/v3 v3.10.0
)

require (
	dario.cat/mergo v1.0.1 // indirect
	github.com/Microsoft/go-winio v0.6.1 // indirect
	github.com/ProtonMail/go-crypto v1.1.5 // indirect
	github.com/cloudflare/circl v1.3.7 // indirect
	github.com/cyphar/filepath-securejoin v0.3.6 // indirect
	github.com/dlclark/regexp2 v1.11.4 // indirect
	github.com/emirpasic/gods v1.18.1 // indirect
	github.com/go-git/gcfg v1.5.1-0.20230307220236-3a3c6141e376 // indirect
	github.com/golang/groupcache v0.0.0-20210331224755-41bb18bfe9da // indirect
	github.com/jbenet/go-context v0.0.0-20150711004518-d14ea06fba99 // indirect
	github.com/kevinburke/ssh_config v1.2.0 // indirect
	github.com/klauspost/cpuid/v2 v2.2.7 // indirect
	github.com/mattn/go-colorable v0.1.13 // indirect
	github.com/mattn/go-isatty v0.0.20 // indirect
	github.com/mitchellh/copystructure v1.2.0 // indirect
	github.com/mitchellh/reflectwalk v1.0.2 // indirect
	github.com/muesli/cancelreader v0.2.2 // indirect
	github.com/otiai10/mint v1.6.3 // indirect
	github.com/pjbgf/sha1cd v0.3.2 // indirect
	github.com/pmezard/go-difflib v1.0.0 // indirect
	github.com/sergi/go-diff v1.3.2-0.20230802210424-5b0b94c5c0d3 // indirect
	github.com/skeema/knownhosts v1.3.0 // indirect
	github.com/spf13/cast v1.7.1 // indirect
	github.com/stretchr/objx v0.5.2 // indirect
	github.com/xanzy/ssh-agent v0.3.3 // indirect
	golang.org/x/crypto v0.32.0 // indirect
	golang.org/x/mod v0.18.0 // indirect
<<<<<<< HEAD
	golang.org/x/net v0.33.0 // indirect
	golang.org/x/sys v0.29.0 // indirect
	golang.org/x/text v0.21.0 // indirect
=======
	golang.org/x/net v0.34.0 // indirect
	golang.org/x/sys v0.30.0 // indirect
>>>>>>> 2b4d9bfb
	golang.org/x/tools v0.22.0 // indirect
	gopkg.in/warnings.v0 v0.1.2 // indirect
)<|MERGE_RESOLUTION|>--- conflicted
+++ resolved
@@ -1,10 +1,6 @@
 module github.com/go-task/task/v3
 
-<<<<<<< HEAD
-go 1.23.3
-=======
 go 1.23.0
->>>>>>> 2b4d9bfb
 
 require (
 	github.com/Ladicle/tabwriter v1.0.0
@@ -15,15 +11,9 @@
 	github.com/dominikbraun/graph v0.23.0
 	github.com/elliotchance/orderedmap/v2 v2.7.0
 	github.com/fatih/color v1.18.0
-<<<<<<< HEAD
-	github.com/go-git/go-billy/v5 v5.6.1
-	github.com/go-git/go-git/v5 v5.13.1
-	github.com/go-sprout/sprout v1.0.0
-=======
 	github.com/go-git/go-billy/v5 v5.6.2
 	github.com/go-git/go-git/v5 v5.13.2
-	github.com/go-task/slim-sprig/v3 v3.0.0
->>>>>>> 2b4d9bfb
+	github.com/go-sprout/sprout v1.0.0
 	github.com/go-task/template v0.1.0
 	github.com/joho/godotenv v1.5.1
 	github.com/mattn/go-zglob v0.0.6
@@ -34,13 +24,8 @@
 	github.com/spf13/pflag v1.0.6
 	github.com/stretchr/testify v1.10.0
 	github.com/zeebo/xxh3 v1.0.2
-<<<<<<< HEAD
-	golang.org/x/sync v0.10.0
-	golang.org/x/term v0.28.0
-=======
 	golang.org/x/sync v0.11.0
 	golang.org/x/term v0.29.0
->>>>>>> 2b4d9bfb
 	gopkg.in/yaml.v3 v3.0.1
 	mvdan.cc/sh/v3 v3.10.0
 )
@@ -73,14 +58,8 @@
 	github.com/xanzy/ssh-agent v0.3.3 // indirect
 	golang.org/x/crypto v0.32.0 // indirect
 	golang.org/x/mod v0.18.0 // indirect
-<<<<<<< HEAD
-	golang.org/x/net v0.33.0 // indirect
-	golang.org/x/sys v0.29.0 // indirect
-	golang.org/x/text v0.21.0 // indirect
-=======
 	golang.org/x/net v0.34.0 // indirect
 	golang.org/x/sys v0.30.0 // indirect
->>>>>>> 2b4d9bfb
 	golang.org/x/tools v0.22.0 // indirect
 	gopkg.in/warnings.v0 v0.1.2 // indirect
 )