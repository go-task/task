--- conflicted
+++ resolved
@@ -81,11 +81,8 @@
 		Requires:             origTask.Requires,
 		Watch:                origTask.Watch,
 		Namespace:            origTask.Namespace,
-<<<<<<< HEAD
+		FullName:             fullName,
 		FailFast:             origTask.FailFast,
-=======
-		FullName:             fullName,
->>>>>>> 599591ad
 	}
 	new.Dir, err = execext.ExpandLiteral(new.Dir)
 	if err != nil {
