package task_test

import (
	"bytes"
	"context"
	"fmt"
	"io"
	"io/fs"
	rand "math/rand/v2"
	"net/http"
	"net/http/httptest"
	"os"
	"path/filepath"
	"regexp"
	"runtime"
	"strings"
	"sync"
	"testing"
	"time"

	"github.com/Masterminds/semver/v3"
	"github.com/stretchr/testify/assert"
	"github.com/stretchr/testify/require"

	"github.com/go-task/task/v3"
	"github.com/go-task/task/v3/errors"
	"github.com/go-task/task/v3/internal/experiments"
	"github.com/go-task/task/v3/internal/filepathext"
	"github.com/go-task/task/v3/internal/logger"
	"github.com/go-task/task/v3/taskfile/ast"
)

func init() {
	_ = os.Setenv("NO_COLOR", "1")
}

// SyncBuffer is a threadsafe buffer for testing.
// Some times replace stdout/stderr with a buffer to capture output.
// stdout and stderr are threadsafe, but a regular bytes.Buffer is not.
// Using this instead helps prevents race conditions with output.
type SyncBuffer struct {
	buf bytes.Buffer
	mu  sync.Mutex
}

func (sb *SyncBuffer) Write(p []byte) (n int, err error) {
	sb.mu.Lock()
	defer sb.mu.Unlock()
	return sb.buf.Write(p)
}

// fileContentTest provides a basic reusable test-case for running a Taskfile
// and inspect generated files.
type fileContentTest struct {
	Dir        string
	Entrypoint string
	Target     string
	TrimSpace  bool
	Files      map[string]string
}

func (fct fileContentTest) name(file string) string {
	return fmt.Sprintf("target=%q,file=%q", fct.Target, file)
}

func (fct fileContentTest) Run(t *testing.T) {
	t.Helper()

	for f := range fct.Files {
		_ = os.Remove(filepathext.SmartJoin(fct.Dir, f))
	}
	e := &task.Executor{
		Dir: fct.Dir,
		TempDir: task.TempDir{
			Remote:      filepathext.SmartJoin(fct.Dir, ".task"),
			Fingerprint: filepathext.SmartJoin(fct.Dir, ".task"),
		},
		Entrypoint: fct.Entrypoint,
		Stdout:     io.Discard,
		Stderr:     io.Discard,
	}

	require.NoError(t, e.Setup(), "e.Setup()")
	require.NoError(t, e.Run(context.Background(), &ast.Call{Task: fct.Target}), "e.Run(target)")
	for name, expectContent := range fct.Files {
		t.Run(fct.name(name), func(t *testing.T) {
			path := filepathext.SmartJoin(e.Dir, name)
			b, err := os.ReadFile(path)
			require.NoError(t, err, "Error reading file")
			s := string(b)
			if fct.TrimSpace {
				s = strings.TrimSpace(s)
			}
			assert.Equal(t, expectContent, s, "unexpected file content in %s", path)
		})
	}
}

func TestEmptyTask(t *testing.T) {
	t.Parallel()

	e := &task.Executor{
		Dir:    "testdata/empty_task",
		Stdout: io.Discard,
		Stderr: io.Discard,
	}
	require.NoError(t, e.Setup(), "e.Setup()")
	require.NoError(t, e.Run(context.Background(), &ast.Call{Task: "default"}))
}

func TestEmptyTaskfile(t *testing.T) {
	t.Parallel()

	e := &task.Executor{
		Dir:    "testdata/empty_taskfile",
		Stdout: io.Discard,
		Stderr: io.Discard,
	}
	require.Error(t, e.Setup(), "e.Setup()")
}

func TestEnv(t *testing.T) {
	t.Setenv("QUX", "from_os")
	tt := fileContentTest{
		Dir:       "testdata/env",
		Target:    "default",
		TrimSpace: false,
		Files: map[string]string{
			"local.txt":          "GOOS='linux' GOARCH='amd64' CGO_ENABLED='0'\n",
			"global.txt":         "FOO='foo' BAR='overridden' BAZ='baz'\n",
			"multiple_type.txt":  "FOO='1' BAR='true' BAZ='1.1'\n",
			"not-overridden.txt": "QUX='from_os'\n",
			"dynamic.txt":        "foo\n",
		},
	}
	tt.Run(t)
	t.Setenv("TASK_X_ENV_PRECEDENCE", "1")
	experiments.EnvPrecedence = experiments.New("ENV_PRECEDENCE")
	ttt := fileContentTest{
		Dir:       "testdata/env",
		Target:    "overridden",
		TrimSpace: false,
		Files: map[string]string{
			"overridden.txt": "QUX='from_taskfile'\n",
		},
	}
	ttt.Run(t)
}

func TestVars(t *testing.T) {
	t.Parallel()

	tt := fileContentTest{
		Dir:    "testdata/vars",
		Target: "default",
		Files: map[string]string{
			"missing-var.txt":  "\n",
			"var-order.txt":    "ABCDEF\n",
			"dependent-sh.txt": "123456\n",
			"with-call.txt":    "Hi, ABC123!\n",
			"from-dot-env.txt": "From .env file\n",
		},
	}
	t.Run("", func(t *testing.T) {
		t.Parallel()
		tt.Run(t)
	})
}

func TestRequires(t *testing.T) {
	t.Parallel()

	const dir = "testdata/requires"

	var buff bytes.Buffer
	e := &task.Executor{
		Dir:    dir,
		Stdout: &buff,
		Stderr: &buff,
	}

	require.NoError(t, e.Setup())
	require.ErrorContains(t, e.Run(context.Background(), &ast.Call{Task: "missing-var"}), "task: Task \"missing-var\" cancelled because it is missing required variables: foo")
	buff.Reset()
	require.NoError(t, e.Setup())

	vars := ast.NewVars()
	vars.Set("foo", ast.Var{Value: "bar"})
	require.NoError(t, e.Run(context.Background(), &ast.Call{
		Task: "missing-var",
		Vars: vars,
	}))
	buff.Reset()

	require.NoError(t, e.Setup())
	require.ErrorContains(t, e.Run(context.Background(), &ast.Call{Task: "validation-var", Vars: vars}), "task: Task \"validation-var\" cancelled because it is missing required variables:\n  - foo has an invalid value : 'bar' (allowed values : [one two])")
	buff.Reset()

	require.NoError(t, e.Setup())
	vars.Set("foo", ast.Var{Value: "one"})
	require.NoError(t, e.Run(context.Background(), &ast.Call{Task: "validation-var", Vars: vars}))
	buff.Reset()

	require.NoError(t, e.Setup())
	require.ErrorContains(t, e.Run(context.Background(), &ast.Call{Task: "require-before-compile"}), "task: Task \"require-before-compile\" cancelled because it is missing required variables: MY_VAR")
	buff.Reset()

	require.NoError(t, e.Run(context.Background(), &ast.Call{Task: "var-defined-in-task"}))
	buff.Reset()
}

func TestSpecialVars(t *testing.T) {
	t.Parallel()

	const dir = "testdata/special_vars"
	const subdir = "testdata/special_vars/subdir"
	toAbs := func(rel string) string {
		abs, err := filepath.Abs(rel)
		assert.NoError(t, err)
		return abs
	}

	tests := []struct {
		target   string
		expected string
	}{
		// Root
		{target: "print-task", expected: "print-task"},
		{target: "print-root-dir", expected: toAbs(dir)},
		{target: "print-taskfile", expected: toAbs(dir) + "/Taskfile.yml"},
		{target: "print-taskfile-dir", expected: toAbs(dir)},
		{target: "print-task-version", expected: "unknown"},
		{target: "print-task-dir", expected: toAbs(dir) + "/foo"},
		// Included
		{target: "included:print-task", expected: "included:print-task"},
		{target: "included:print-root-dir", expected: toAbs(dir)},
		{target: "included:print-taskfile", expected: toAbs(dir) + "/included/Taskfile.yml"},
		{target: "included:print-taskfile-dir", expected: toAbs(dir) + "/included"},
		{target: "included:print-task-version", expected: "unknown"},
	}

	for _, dir := range []string{dir, subdir} {
		for _, test := range tests {
			t.Run(test.target, func(t *testing.T) {
				t.Parallel()

				var buff bytes.Buffer
				e := &task.Executor{
					Dir:                dir,
					Stdout:             &buff,
					Stderr:             &buff,
					Silent:             true,
					EnableVersionCheck: true,
				}
				require.NoError(t, e.Setup())
				require.NoError(t, e.Run(context.Background(), &ast.Call{Task: test.target}))
				assert.Equal(t, test.expected+"\n", buff.String())
			})
		}
	}
}

func TestConcurrency(t *testing.T) {
	t.Parallel()

	const (
		dir    = "testdata/concurrency"
		target = "default"
	)

	e := &task.Executor{
		Dir:         dir,
		Stdout:      io.Discard,
		Stderr:      io.Discard,
		Concurrency: 1,
	}
	require.NoError(t, e.Setup(), "e.Setup()")
	require.NoError(t, e.Run(context.Background(), &ast.Call{Task: target}), "e.Run(target)")
}

func TestParams(t *testing.T) {
	t.Parallel()

	tt := fileContentTest{
		Dir:       "testdata/params",
		Target:    "default",
		TrimSpace: false,
		Files: map[string]string{
			"hello.txt":       "Hello\n",
			"world.txt":       "World\n",
			"exclamation.txt": "!\n",
			"dep1.txt":        "Dependence1\n",
			"dep2.txt":        "Dependence2\n",
			"spanish.txt":     "¡Holla mundo!\n",
			"spanish-dep.txt": "¡Holla dependencia!\n",
			"portuguese.txt":  "Olá, mundo!\n",
			"portuguese2.txt": "Olá, mundo!\n",
			"german.txt":      "Welt!\n",
		},
	}
	t.Run("", func(t *testing.T) {
		t.Parallel()
		tt.Run(t)
	})
}

func TestDeps(t *testing.T) {
	t.Parallel()

	const dir = "testdata/deps"

	files := []string{
		"d1.txt",
		"d2.txt",
		"d3.txt",
		"d11.txt",
		"d12.txt",
		"d13.txt",
		"d21.txt",
		"d22.txt",
		"d23.txt",
		"d31.txt",
		"d32.txt",
		"d33.txt",
	}

	for _, f := range files {
		_ = os.Remove(filepathext.SmartJoin(dir, f))
	}

	e := &task.Executor{
		Dir:    dir,
		Stdout: io.Discard,
		Stderr: io.Discard,
	}
	require.NoError(t, e.Setup())
	require.NoError(t, e.Run(context.Background(), &ast.Call{Task: "default"}))

	for _, f := range files {
		f = filepathext.SmartJoin(dir, f)
		if _, err := os.Stat(f); err != nil {
			t.Errorf("File %s should exist", f)
		}
	}
}

func TestStatus(t *testing.T) {
	t.Parallel()

	const dir = "testdata/status"

	files := []string{
		"foo.txt",
		"bar.txt",
		"baz.txt",
	}

	for _, f := range files {
		path := filepathext.SmartJoin(dir, f)
		_ = os.Remove(path)
		if _, err := os.Stat(path); err == nil {
			t.Errorf("File should not exist: %v", err)
		}
	}

	var buff bytes.Buffer
	e := &task.Executor{
		Dir: dir,
		TempDir: task.TempDir{
			Remote:      filepathext.SmartJoin(dir, ".task"),
			Fingerprint: filepathext.SmartJoin(dir, ".task"),
		},
		Stdout: &buff,
		Stderr: &buff,
		Silent: true,
	}
	require.NoError(t, e.Setup())
	// gen-foo creates foo.txt, and will always fail it's status check.
	require.NoError(t, e.Run(context.Background(), &ast.Call{Task: "gen-foo"}))
	// gen-foo creates bar.txt, and will pass its status-check the 3. time it
	// is run. It creates bar.txt, but also lists it as its source. So, the checksum
	// for the file won't match before after the second run as we the file
	// only exists after the first run.
	require.NoError(t, e.Run(context.Background(), &ast.Call{Task: "gen-bar"}))
	// gen-silent-baz is marked as being silent, and should only produce output
	// if e.Verbose is set to true.
	require.NoError(t, e.Run(context.Background(), &ast.Call{Task: "gen-silent-baz"}))

	for _, f := range files {
		if _, err := os.Stat(filepathext.SmartJoin(dir, f)); err != nil {
			t.Errorf("File should exist: %v", err)
		}
	}

	// Run gen-bar a second time to produce a checksum file that matches bar.txt
	require.NoError(t, e.Run(context.Background(), &ast.Call{Task: "gen-bar"}))

	// Run gen-bar a third time, to make sure we've triggered the status check.
	require.NoError(t, e.Run(context.Background(), &ast.Call{Task: "gen-bar"}))

	// We're silent, so no output should have been produced.
	assert.Empty(t, buff.String())

	// Now, let's remove source file, and run the task again to to prepare
	// for the next test.
	err := os.Remove(filepathext.SmartJoin(dir, "bar.txt"))
	require.NoError(t, err)
	require.NoError(t, e.Run(context.Background(), &ast.Call{Task: "gen-bar"}))
	buff.Reset()

	// Global silence switched of, so we should see output unless the task itself
	// is silent.
	e.Silent = false

	// all: not up-to-date
	require.NoError(t, e.Run(context.Background(), &ast.Call{Task: "gen-foo"}))
	assert.Equal(t, "task: [gen-foo] touch foo.txt", strings.TrimSpace(buff.String()))
	buff.Reset()
	// status: not up-to-date
	require.NoError(t, e.Run(context.Background(), &ast.Call{Task: "gen-foo"}))
	assert.Equal(t, "task: [gen-foo] touch foo.txt", strings.TrimSpace(buff.String()))
	buff.Reset()

	// sources: not up-to-date
	require.NoError(t, e.Run(context.Background(), &ast.Call{Task: "gen-bar"}))
	assert.Equal(t, "task: [gen-bar] touch bar.txt", strings.TrimSpace(buff.String()))
	buff.Reset()
	// all: up-to-date
	require.NoError(t, e.Run(context.Background(), &ast.Call{Task: "gen-bar"}))
	assert.Equal(t, `task: Task "gen-bar" is up to date`, strings.TrimSpace(buff.String()))
	buff.Reset()

	// sources: not up-to-date, no output produced.
	require.NoError(t, e.Run(context.Background(), &ast.Call{Task: "gen-silent-baz"}))
	assert.Empty(t, buff.String())

	// up-to-date, no output produced
	require.NoError(t, e.Run(context.Background(), &ast.Call{Task: "gen-silent-baz"}))
	assert.Empty(t, buff.String())

	e.Verbose = true
	// up-to-date, output produced due to Verbose mode.
	require.NoError(t, e.Run(context.Background(), &ast.Call{Task: "gen-silent-baz"}))
	assert.Equal(t, `task: Task "gen-silent-baz" is up to date`, strings.TrimSpace(buff.String()))
	buff.Reset()
}

func TestPrecondition(t *testing.T) {
	t.Parallel()

	const dir = "testdata/precondition"

	var buff bytes.Buffer
	e := &task.Executor{
		Dir:    dir,
		Stdout: &buff,
		Stderr: &buff,
	}

	// A precondition that has been met
	require.NoError(t, e.Setup())
	require.NoError(t, e.Run(context.Background(), &ast.Call{Task: "foo"}))
	if buff.String() != "" {
		t.Errorf("Got Output when none was expected: %s", buff.String())
	}

	// A precondition that was not met
	require.Error(t, e.Run(context.Background(), &ast.Call{Task: "impossible"}))

	if buff.String() != "task: 1 != 0 obviously!\n" {
		t.Errorf("Wrong output message: %s", buff.String())
	}
	buff.Reset()

	// Calling a task with a precondition in a dependency fails the task
	require.Error(t, e.Run(context.Background(), &ast.Call{Task: "depends_on_impossible"}))

	if buff.String() != "task: 1 != 0 obviously!\n" {
		t.Errorf("Wrong output message: %s", buff.String())
	}
	buff.Reset()

	// Calling a task with a precondition in a cmd fails the task
	require.Error(t, e.Run(context.Background(), &ast.Call{Task: "executes_failing_task_as_cmd"}))
	if buff.String() != "task: 1 != 0 obviously!\n" {
		t.Errorf("Wrong output message: %s", buff.String())
	}
	buff.Reset()
}

func TestGenerates(t *testing.T) {
	t.Parallel()

	const dir = "testdata/generates"

	const (
		srcTask        = "sub/src.txt"
		relTask        = "rel.txt"
		absTask        = "abs.txt"
		fileWithSpaces = "my text file.txt"
	)

	srcFile := filepathext.SmartJoin(dir, srcTask)

	for _, task := range []string{srcTask, relTask, absTask, fileWithSpaces} {
		path := filepathext.SmartJoin(dir, task)
		_ = os.Remove(path)
		if _, err := os.Stat(path); err == nil {
			t.Errorf("File should not exist: %v", err)
		}
	}

	buff := bytes.NewBuffer(nil)
	e := &task.Executor{
		Dir:    dir,
		Stdout: buff,
		Stderr: buff,
	}
	require.NoError(t, e.Setup())

	for _, theTask := range []string{relTask, absTask, fileWithSpaces} {
		destFile := filepathext.SmartJoin(dir, theTask)
		upToDate := fmt.Sprintf("task: Task \"%s\" is up to date\n", srcTask) +
			fmt.Sprintf("task: Task \"%s\" is up to date\n", theTask)

		// Run task for the first time.
		require.NoError(t, e.Run(context.Background(), &ast.Call{Task: theTask}))

		if _, err := os.Stat(srcFile); err != nil {
			t.Errorf("File should exist: %v", err)
		}
		if _, err := os.Stat(destFile); err != nil {
			t.Errorf("File should exist: %v", err)
		}
		// Ensure task was not incorrectly found to be up-to-date on first run.
		if buff.String() == upToDate {
			t.Errorf("Wrong output message: %s", buff.String())
		}
		buff.Reset()

		// Re-run task to ensure it's now found to be up-to-date.
		require.NoError(t, e.Run(context.Background(), &ast.Call{Task: theTask}))
		if buff.String() != upToDate {
			t.Errorf("Wrong output message: %s", buff.String())
		}
		buff.Reset()
	}
}

func TestStatusChecksum(t *testing.T) { // nolint:paralleltest // cannot run in parallel
	const dir = "testdata/checksum"

	tests := []struct {
		files []string
		task  string
	}{
		{[]string{"generated.txt", ".task/checksum/build"}, "build"},
		{[]string{"generated.txt", ".task/checksum/build-with-status"}, "build-with-status"},
	}

	for _, test := range tests { // nolint:paralleltest // cannot run in parallel
		t.Run(test.task, func(t *testing.T) {
			for _, f := range test.files {
				_ = os.Remove(filepathext.SmartJoin(dir, f))

				_, err := os.Stat(filepathext.SmartJoin(dir, f))
				require.Error(t, err)
			}

			var buff bytes.Buffer
			tempdir := task.TempDir{
				Remote:      filepathext.SmartJoin(dir, ".task"),
				Fingerprint: filepathext.SmartJoin(dir, ".task"),
			}
			e := task.Executor{
				Dir:     dir,
				TempDir: tempdir,
				Stdout:  &buff,
				Stderr:  &buff,
			}
			require.NoError(t, e.Setup())

			require.NoError(t, e.Run(context.Background(), &ast.Call{Task: test.task}))
			for _, f := range test.files {
				_, err := os.Stat(filepathext.SmartJoin(dir, f))
				require.NoError(t, err)
			}

			// Capture the modification time, so we can ensure the checksum file
			// is not regenerated when the hash hasn't changed.
			s, err := os.Stat(filepathext.SmartJoin(tempdir.Fingerprint, "checksum/"+test.task))
			require.NoError(t, err)
			time := s.ModTime()

			buff.Reset()
			require.NoError(t, e.Run(context.Background(), &ast.Call{Task: test.task}))
			assert.Equal(t, `task: Task "`+test.task+`" is up to date`+"\n", buff.String())

			s, err = os.Stat(filepathext.SmartJoin(tempdir.Fingerprint, "checksum/"+test.task))
			require.NoError(t, err)
			assert.Equal(t, time, s.ModTime())
		})
	}
}

func TestAlias(t *testing.T) {
	t.Parallel()

	const dir = "testdata/alias"

	data, err := os.ReadFile(filepathext.SmartJoin(dir, "alias.txt"))
	require.NoError(t, err)

	var buff bytes.Buffer
	e := task.Executor{
		Dir:    dir,
		Stdout: &buff,
		Stderr: &buff,
	}
	require.NoError(t, e.Setup())
	require.NoError(t, e.Run(context.Background(), &ast.Call{Task: "f"}))
	assert.Equal(t, string(data), buff.String())
}

func TestDuplicateAlias(t *testing.T) {
	t.Parallel()

	const dir = "testdata/alias"

	var buff bytes.Buffer
	e := task.Executor{
		Dir:    dir,
		Stdout: &buff,
		Stderr: &buff,
	}
	require.NoError(t, e.Setup())
	require.Error(t, e.Run(context.Background(), &ast.Call{Task: "x"}))
	assert.Equal(t, "", buff.String())
}

func TestAliasSummary(t *testing.T) {
	t.Parallel()

	const dir = "testdata/alias"

	data, err := os.ReadFile(filepathext.SmartJoin(dir, "alias-summary.txt"))
	require.NoError(t, err)

	var buff bytes.Buffer
	e := task.Executor{
		Dir:     dir,
		Summary: true,
		Stdout:  &buff,
		Stderr:  &buff,
	}
	require.NoError(t, e.Setup())
	require.NoError(t, e.Run(context.Background(), &ast.Call{Task: "f"}))
	assert.Equal(t, string(data), buff.String())
}

func TestLabelUpToDate(t *testing.T) {
	t.Parallel()

	const dir = "testdata/label_uptodate"

	var buff bytes.Buffer
	e := task.Executor{
		Dir:    dir,
		Stdout: &buff,
		Stderr: &buff,
	}
	require.NoError(t, e.Setup())
	require.NoError(t, e.Run(context.Background(), &ast.Call{Task: "foo"}))
	assert.Contains(t, buff.String(), "foobar")
}

func TestLabelSummary(t *testing.T) {
	t.Parallel()

	const dir = "testdata/label_summary"

	var buff bytes.Buffer
	e := task.Executor{
		Dir:     dir,
		Summary: true,
		Stdout:  &buff,
		Stderr:  &buff,
	}
	require.NoError(t, e.Setup())
	require.NoError(t, e.Run(context.Background(), &ast.Call{Task: "foo"}))
	assert.Contains(t, buff.String(), "foobar")
}

func TestLabelInStatus(t *testing.T) {
	t.Parallel()

	const dir = "testdata/label_status"

	e := task.Executor{
		Dir: dir,
	}
	require.NoError(t, e.Setup())
	err := e.Status(context.Background(), &ast.Call{Task: "foo"})
	assert.ErrorContains(t, err, "foobar")
}

func TestLabelWithVariableExpansion(t *testing.T) {
	t.Parallel()

	const dir = "testdata/label_var"

	var buff bytes.Buffer
	e := task.Executor{
		Dir:    dir,
		Stdout: &buff,
		Stderr: &buff,
	}
	require.NoError(t, e.Setup())
	require.NoError(t, e.Run(context.Background(), &ast.Call{Task: "foo"}))
	assert.Contains(t, buff.String(), "foobaz")
}

func TestLabelInSummary(t *testing.T) {
	t.Parallel()

	const dir = "testdata/label_summary"

	var buff bytes.Buffer
	e := task.Executor{
		Dir:    dir,
		Stdout: &buff,
		Stderr: &buff,
	}
	require.NoError(t, e.Setup())
	require.NoError(t, e.Run(context.Background(), &ast.Call{Task: "foo"}))
	assert.Contains(t, buff.String(), "foobar")
}

func TestPromptInSummary(t *testing.T) {
	t.Parallel()

	const dir = "testdata/prompt"
	tests := []struct {
		name      string
		input     string
		wantError bool
	}{
		{"test short approval", "y\n", false},
		{"test long approval", "yes\n", false},
		{"test uppercase approval", "Y\n", false},
		{"test stops task", "n\n", true},
		{"test junk value stops task", "foobar\n", true},
		{"test Enter stops task", "\n", true},
	}

	for _, test := range tests {
		t.Run(test.name, func(t *testing.T) {
			t.Parallel()

			var inBuff bytes.Buffer
			var outBuff bytes.Buffer
			var errBuff bytes.Buffer

			inBuff.Write([]byte(test.input))

			e := task.Executor{
				Dir:        dir,
				Stdin:      &inBuff,
				Stdout:     &outBuff,
				Stderr:     &errBuff,
				AssumeTerm: true,
			}
			require.NoError(t, e.Setup())

			err := e.Run(context.Background(), &ast.Call{Task: "foo"})

			if test.wantError {
				require.Error(t, err)
			} else {
				require.NoError(t, err)
			}
		})
	}
}

func TestPromptWithIndirectTask(t *testing.T) {
	t.Parallel()

	const dir = "testdata/prompt"
	var inBuff bytes.Buffer
	var outBuff bytes.Buffer
	var errBuff bytes.Buffer

	inBuff.Write([]byte("y\n"))

	e := task.Executor{
		Dir:        dir,
		Stdin:      &inBuff,
		Stdout:     &outBuff,
		Stderr:     &errBuff,
		AssumeTerm: true,
	}
	require.NoError(t, e.Setup())

	err := e.Run(context.Background(), &ast.Call{Task: "bar"})
	assert.Contains(t, outBuff.String(), "show-prompt")
	require.NoError(t, err)
}

func TestPromptAssumeYes(t *testing.T) {
	t.Parallel()

	const dir = "testdata/prompt"
	tests := []struct {
		name      string
		assumeYes bool
	}{
		{"--yes flag should skip prompt", true},
		{"task should raise errors.TaskCancelledError", false},
	}

	for _, test := range tests {
		t.Run(test.name, func(t *testing.T) {
			t.Parallel()

			var inBuff bytes.Buffer
			var outBuff bytes.Buffer
			var errBuff bytes.Buffer

			// always cancel the prompt so we can require.Error
			inBuff.Write([]byte("\n"))

			e := task.Executor{
				Dir:       dir,
				Stdin:     &inBuff,
				Stdout:    &outBuff,
				Stderr:    &errBuff,
				AssumeYes: test.assumeYes,
			}
			require.NoError(t, e.Setup())

			err := e.Run(context.Background(), &ast.Call{Task: "foo"})

			if !test.assumeYes {
				require.Error(t, err)
				return
			}
		})
	}
}

func TestNoLabelInList(t *testing.T) {
	t.Parallel()

	const dir = "testdata/label_list"

	var buff bytes.Buffer
	e := task.Executor{
		Dir:    dir,
		Stdout: &buff,
		Stderr: &buff,
	}
	require.NoError(t, e.Setup())
	if _, err := e.ListTasks(task.ListOptions{ListOnlyTasksWithDescriptions: true}); err != nil {
		t.Error(err)
	}
	assert.Contains(t, buff.String(), "foo")
}

// task -al case 1: listAll list all tasks
func TestListAllShowsNoDesc(t *testing.T) {
	t.Parallel()

	const dir = "testdata/list_mixed_desc"

	var buff bytes.Buffer
	e := task.Executor{
		Dir:    dir,
		Stdout: &buff,
		Stderr: &buff,
	}

	require.NoError(t, e.Setup())

	var title string
	if _, err := e.ListTasks(task.ListOptions{ListAllTasks: true}); err != nil {
		t.Error(err)
	}
	for _, title = range []string{
		"foo",
		"voo",
		"doo",
	} {
		assert.Contains(t, buff.String(), title)
	}
}

// task -al case 2: !listAll list some tasks (only those with desc)
func TestListCanListDescOnly(t *testing.T) {
	t.Parallel()

	const dir = "testdata/list_mixed_desc"

	var buff bytes.Buffer
	e := task.Executor{
		Dir:    dir,
		Stdout: &buff,
		Stderr: &buff,
	}

	require.NoError(t, e.Setup())
	if _, err := e.ListTasks(task.ListOptions{ListOnlyTasksWithDescriptions: true}); err != nil {
		t.Error(err)
	}

	var title string
	assert.Contains(t, buff.String(), "foo")
	for _, title = range []string{
		"voo",
		"doo",
	} {
		assert.NotContains(t, buff.String(), title)
	}
}

func TestListDescInterpolation(t *testing.T) {
	t.Parallel()

	const dir = "testdata/list_desc_interpolation"

	var buff bytes.Buffer
	e := task.Executor{
		Dir:    dir,
		Stdout: &buff,
		Stderr: &buff,
	}

	require.NoError(t, e.Setup())
	if _, err := e.ListTasks(task.ListOptions{ListOnlyTasksWithDescriptions: true}); err != nil {
		t.Error(err)
	}

	assert.Contains(t, buff.String(), "foo-var")
	assert.Contains(t, buff.String(), "bar-var")
}

func TestStatusVariables(t *testing.T) {
	t.Parallel()

	const dir = "testdata/status_vars"

	_ = os.RemoveAll(filepathext.SmartJoin(dir, ".task"))
	_ = os.Remove(filepathext.SmartJoin(dir, "generated.txt"))

	var buff bytes.Buffer
	e := task.Executor{
		Dir: dir,
		TempDir: task.TempDir{
			Remote:      filepathext.SmartJoin(dir, ".task"),
			Fingerprint: filepathext.SmartJoin(dir, ".task"),
		},
		Stdout:  &buff,
		Stderr:  &buff,
		Silent:  false,
		Verbose: true,
	}
	require.NoError(t, e.Setup())
	require.NoError(t, e.Run(context.Background(), &ast.Call{Task: "build"}))

	assert.Contains(t, buff.String(), "3e464c4b03f4b65d740e1e130d4d108a")

	inf, err := os.Stat(filepathext.SmartJoin(dir, "source.txt"))
	require.NoError(t, err)
	ts := fmt.Sprintf("%d", inf.ModTime().Unix())
	tf := inf.ModTime().String()

	assert.Contains(t, buff.String(), ts)
	assert.Contains(t, buff.String(), tf)
}

func TestCmdsVariables(t *testing.T) {
	t.Parallel()

	const dir = "testdata/cmds_vars"

	_ = os.RemoveAll(filepathext.SmartJoin(dir, ".task"))

	var buff bytes.Buffer
	e := task.Executor{
		Dir: dir,
		TempDir: task.TempDir{
			Remote:      filepathext.SmartJoin(dir, ".task"),
			Fingerprint: filepathext.SmartJoin(dir, ".task"),
		},
		Stdout:  &buff,
		Stderr:  &buff,
		Silent:  false,
		Verbose: true,
	}
	require.NoError(t, e.Setup())
	require.NoError(t, e.Run(context.Background(), &ast.Call{Task: "build"}))

	assert.Contains(t, buff.String(), "3e464c4b03f4b65d740e1e130d4d108a")

	inf, err := os.Stat(filepathext.SmartJoin(dir, "source.txt"))
	require.NoError(t, err)
	ts := fmt.Sprintf("%d", inf.ModTime().Unix())
	tf := inf.ModTime().String()

	assert.Contains(t, buff.String(), ts)
	assert.Contains(t, buff.String(), tf)
}

<<<<<<< HEAD
func TestInit(t *testing.T) {
	t.Parallel()

	const dir = "testdata/init"
	file := filepathext.SmartJoin(dir, "Taskfile.yml")

	_ = os.Remove(file)
	if _, err := os.Stat(file); err == nil {
		t.Errorf("Taskfile.yml should not exist")
	}

	if err := task.InitTaskfile(io.Discard, file); err != nil {
		t.Error(err)
	}

	if _, err := os.Stat(file); err != nil {
		t.Errorf("Taskfile.yml should exist")
	}
	_ = os.Remove(file)
}

=======
>>>>>>> 23df1f0c
func TestCyclicDep(t *testing.T) {
	t.Parallel()

	const dir = "testdata/cyclic"

	e := task.Executor{
		Dir:    dir,
		Stdout: io.Discard,
		Stderr: io.Discard,
	}
	require.NoError(t, e.Setup())
	assert.IsType(t, &errors.TaskCalledTooManyTimesError{}, e.Run(context.Background(), &ast.Call{Task: "task-1"}))
}

func TestTaskVersion(t *testing.T) {
	t.Parallel()

	tests := []struct {
		Dir     string
		Version *semver.Version
		wantErr bool
	}{
		{"testdata/version/v1", semver.MustParse("1"), true},
		{"testdata/version/v2", semver.MustParse("2"), true},
		{"testdata/version/v3", semver.MustParse("3"), false},
	}

	for _, test := range tests {
		t.Run(test.Dir, func(t *testing.T) {
			t.Parallel()

			e := task.Executor{
				Dir:                test.Dir,
				Stdout:             io.Discard,
				Stderr:             io.Discard,
				EnableVersionCheck: true,
			}
			err := e.Setup()
			if test.wantErr {
				require.Error(t, err)
				return
			}
			require.NoError(t, err)
			assert.Equal(t, test.Version, e.Taskfile.Version)
			assert.Equal(t, 2, e.Taskfile.Tasks.Len())
		})
	}
}

func TestTaskIgnoreErrors(t *testing.T) {
	t.Parallel()

	const dir = "testdata/ignore_errors"

	e := task.Executor{
		Dir:    dir,
		Stdout: io.Discard,
		Stderr: io.Discard,
	}
	require.NoError(t, e.Setup())

	require.NoError(t, e.Run(context.Background(), &ast.Call{Task: "task-should-pass"}))
	require.Error(t, e.Run(context.Background(), &ast.Call{Task: "task-should-fail"}))
	require.NoError(t, e.Run(context.Background(), &ast.Call{Task: "cmd-should-pass"}))
	require.Error(t, e.Run(context.Background(), &ast.Call{Task: "cmd-should-fail"}))
}

func TestExpand(t *testing.T) {
	t.Parallel()

	const dir = "testdata/expand"

	home, err := os.UserHomeDir()
	if err != nil {
		t.Errorf("Couldn't get $HOME: %v", err)
	}
	var buff bytes.Buffer

	e := task.Executor{
		Dir:    dir,
		Stdout: &buff,
		Stderr: &buff,
	}
	require.NoError(t, e.Setup())
	require.NoError(t, e.Run(context.Background(), &ast.Call{Task: "pwd"}))
	assert.Equal(t, home, strings.TrimSpace(buff.String()))
}

func TestDry(t *testing.T) {
	t.Parallel()

	const dir = "testdata/dry"

	file := filepathext.SmartJoin(dir, "file.txt")
	_ = os.Remove(file)

	var buff bytes.Buffer

	e := task.Executor{
		Dir:    dir,
		Stdout: &buff,
		Stderr: &buff,
		Dry:    true,
	}
	require.NoError(t, e.Setup())
	require.NoError(t, e.Run(context.Background(), &ast.Call{Task: "build"}))

	assert.Equal(t, "task: [build] touch file.txt", strings.TrimSpace(buff.String()))
	if _, err := os.Stat(file); err == nil {
		t.Errorf("File should not exist %s", file)
	}
}

// TestDryChecksum tests if the checksum file is not being written to disk
// if the dry mode is enabled.
func TestDryChecksum(t *testing.T) {
	t.Parallel()

	const dir = "testdata/dry_checksum"

	checksumFile := filepathext.SmartJoin(dir, ".task/checksum/default")
	_ = os.Remove(checksumFile)

	e := task.Executor{
		Dir: dir,
		TempDir: task.TempDir{
			Remote:      filepathext.SmartJoin(dir, ".task"),
			Fingerprint: filepathext.SmartJoin(dir, ".task"),
		},
		Stdout: io.Discard,
		Stderr: io.Discard,
		Dry:    true,
	}
	require.NoError(t, e.Setup())
	require.NoError(t, e.Run(context.Background(), &ast.Call{Task: "default"}))

	_, err := os.Stat(checksumFile)
	require.Error(t, err, "checksum file should not exist")

	e.Dry = false
	require.NoError(t, e.Run(context.Background(), &ast.Call{Task: "default"}))
	_, err = os.Stat(checksumFile)
	require.NoError(t, err, "checksum file should exist")
}

func TestIncludes(t *testing.T) {
	t.Parallel()

	tt := fileContentTest{
		Dir:       "testdata/includes",
		Target:    "default",
		TrimSpace: true,
		Files: map[string]string{
			"main.txt":                                  "main",
			"included_directory.txt":                    "included_directory",
			"included_directory_without_dir.txt":        "included_directory_without_dir",
			"included_taskfile_without_dir.txt":         "included_taskfile_without_dir",
			"./module2/included_directory_with_dir.txt": "included_directory_with_dir",
			"./module2/included_taskfile_with_dir.txt":  "included_taskfile_with_dir",
			"os_include.txt":                            "os",
		},
	}
	t.Run("", func(t *testing.T) {
		t.Parallel()
		tt.Run(t)
	})
}

func TestIncludesMultiLevel(t *testing.T) {
	t.Parallel()

	tt := fileContentTest{
		Dir:       "testdata/includes_multi_level",
		Target:    "default",
		TrimSpace: true,
		Files: map[string]string{
			"called_one.txt":   "one",
			"called_two.txt":   "two",
			"called_three.txt": "three",
		},
	}
	t.Run("", func(t *testing.T) {
		t.Parallel()
		tt.Run(t)
	})
}

func TestIncludesRemote(t *testing.T) {
	enableExperimentForTest(t, &experiments.RemoteTaskfiles, "1")

	dir := "testdata/includes_remote"

	srv := httptest.NewServer(http.FileServer(http.Dir(dir)))
	defer srv.Close()

	tcs := []struct {
		firstRemote  string
		secondRemote string
	}{
		{
			firstRemote:  srv.URL + "/first/Taskfile.yml",
			secondRemote: srv.URL + "/first/second/Taskfile.yml",
		},
		{
			firstRemote:  srv.URL + "/first/Taskfile.yml",
			secondRemote: "./second/Taskfile.yml",
		},
		{
			firstRemote:  srv.URL + "/first/",
			secondRemote: srv.URL + "/first/second/",
		},
	}

	tasks := []string{
		"first:write-file",
		"first:second:write-file",
	}

	for i, tc := range tcs {
		t.Run(fmt.Sprint(i), func(t *testing.T) {
			t.Setenv("FIRST_REMOTE_URL", tc.firstRemote)
			t.Setenv("SECOND_REMOTE_URL", tc.secondRemote)

			var buff SyncBuffer

			executors := []struct {
				name     string
				executor *task.Executor
			}{
				{
					name: "online, always download",
					executor: &task.Executor{
						Dir:      dir,
						Stdout:   &buff,
						Stderr:   &buff,
						Timeout:  time.Minute,
						Insecure: true,
						Logger:   &logger.Logger{Stdout: &buff, Stderr: &buff, Verbose: true},

						// Without caching
						AssumeYes: true,
						Download:  true,
					},
				},
				{
					name: "offline, use cache",
					executor: &task.Executor{
						Dir:      dir,
						Stdout:   &buff,
						Stderr:   &buff,
						Timeout:  time.Minute,
						Insecure: true,
						Logger:   &logger.Logger{Stdout: &buff, Stderr: &buff, Verbose: true},

						// With caching
						AssumeYes: false,
						Download:  false,
						Offline:   true,
					},
				},
			}

			for j, e := range executors {
				t.Run(fmt.Sprint(j), func(t *testing.T) {
					require.NoError(t, e.executor.Setup())

					for k, task := range tasks {
						t.Run(task, func(t *testing.T) {
							expectedContent := fmt.Sprint(rand.Int64())
							t.Setenv("CONTENT", expectedContent)

							outputFile := fmt.Sprintf("%d.%d.txt", i, k)
							t.Setenv("OUTPUT_FILE", outputFile)

							path := filepath.Join(dir, outputFile)
							require.NoError(t, os.RemoveAll(path))

							require.NoError(t, e.executor.Run(context.Background(), &ast.Call{Task: task}))

							actualContent, err := os.ReadFile(path)
							require.NoError(t, err)
							assert.Equal(t, expectedContent, strings.TrimSpace(string(actualContent)))
						})
					}
				})
			}

			t.Log("\noutput:\n", buff.buf.String())
		})
	}
}

func TestIncludeCycle(t *testing.T) {
	t.Parallel()

	const dir = "testdata/includes_cycle"

	var buff bytes.Buffer
	e := task.Executor{
		Dir:    dir,
		Stdout: &buff,
		Stderr: &buff,
		Silent: true,
	}

	err := e.Setup()
	require.Error(t, err)
	assert.Contains(t, err.Error(), "task: include cycle detected between")
}

func TestIncludesIncorrect(t *testing.T) {
	t.Parallel()

	const dir = "testdata/includes_incorrect"

	var buff bytes.Buffer
	e := task.Executor{
		Dir:    dir,
		Stdout: &buff,
		Stderr: &buff,
		Silent: true,
	}

	err := e.Setup()
	require.Error(t, err)
	assert.Contains(t, err.Error(), "Failed to parse testdata/includes_incorrect/incomplete.yml:", err.Error())
}

func TestIncludesEmptyMain(t *testing.T) {
	t.Parallel()

	tt := fileContentTest{
		Dir:       "testdata/includes_empty",
		Target:    "included:default",
		TrimSpace: true,
		Files: map[string]string{
			"file.txt": "default",
		},
	}
	t.Run("", func(t *testing.T) {
		t.Parallel()
		tt.Run(t)
	})
}

func TestIncludesHttp(t *testing.T) {
	enableExperimentForTest(t, &experiments.RemoteTaskfiles, "1")

	dir, err := filepath.Abs("testdata/includes_http")
	require.NoError(t, err)

	srv := httptest.NewServer(http.FileServer(http.Dir(dir)))
	defer srv.Close()

	t.Cleanup(func() {
		// This test fills the .task/remote directory with cache entries because the include URL
		// is different on every test due to the dynamic nature of the TCP port in srv.URL
		if err := os.RemoveAll(filepath.Join(dir, ".task")); err != nil {
			t.Logf("error cleaning up: %s", err)
		}
	})

	taskfiles, err := fs.Glob(os.DirFS(dir), "root-taskfile-*.yml")
	require.NoError(t, err)

	remotes := []struct {
		name string
		root string
	}{
		{
			name: "local",
			root: ".",
		},
		{
			name: "http-remote",
			root: srv.URL,
		},
	}

	for _, taskfile := range taskfiles {
		t.Run(taskfile, func(t *testing.T) {
			for _, remote := range remotes {
				t.Run(remote.name, func(t *testing.T) {
					t.Setenv("INCLUDE_ROOT", remote.root)
					entrypoint := filepath.Join(dir, taskfile)

					var buff SyncBuffer
					e := task.Executor{
						Entrypoint: entrypoint,
						Dir:        dir,
						Stdout:     &buff,
						Stderr:     &buff,
						Insecure:   true,
						Download:   true,
						AssumeYes:  true,
						Logger:     &logger.Logger{Stdout: &buff, Stderr: &buff, Verbose: true},
						Timeout:    time.Minute,
					}
					require.NoError(t, e.Setup())
					defer func() { t.Log("output:", buff.buf.String()) }()

					tcs := []struct {
						name, dir string
					}{
						{
							name: "second-with-dir-1:third-with-dir-1:default",
							dir:  filepath.Join(dir, "dir-1"),
						},
						{
							name: "second-with-dir-1:third-with-dir-2:default",
							dir:  filepath.Join(dir, "dir-2"),
						},
					}

					for _, tc := range tcs {
						t.Run(tc.name, func(t *testing.T) {
							task, err := e.CompiledTask(&ast.Call{Task: tc.name})
							require.NoError(t, err)
							assert.Equal(t, tc.dir, task.Dir)
						})
					}
				})
			}
		})
	}
}

func TestIncludesDependencies(t *testing.T) {
	t.Parallel()

	tt := fileContentTest{
		Dir:       "testdata/includes_deps",
		Target:    "default",
		TrimSpace: true,
		Files: map[string]string{
			"default.txt":     "default",
			"called_dep.txt":  "called_dep",
			"called_task.txt": "called_task",
		},
	}
	t.Run("", func(t *testing.T) {
		t.Parallel()
		tt.Run(t)
	})
}

func TestIncludesCallingRoot(t *testing.T) {
	t.Parallel()

	tt := fileContentTest{
		Dir:       "testdata/includes_call_root_task",
		Target:    "included:call-root",
		TrimSpace: true,
		Files: map[string]string{
			"root_task.txt": "root task",
		},
	}
	t.Run("", func(t *testing.T) {
		t.Parallel()
		tt.Run(t)
	})
}

func TestIncludesOptional(t *testing.T) {
	t.Parallel()

	tt := fileContentTest{
		Dir:       "testdata/includes_optional",
		Target:    "default",
		TrimSpace: true,
		Files: map[string]string{
			"called_dep.txt": "called_dep",
		},
	}
	t.Run("", func(t *testing.T) {
		t.Parallel()
		tt.Run(t)
	})
}

func TestIncludesOptionalImplicitFalse(t *testing.T) {
	t.Parallel()

	const dir = "testdata/includes_optional_implicit_false"
	wd, _ := os.Getwd()

	message := "stat %s/%s/TaskfileOptional.yml: no such file or directory"
	expected := fmt.Sprintf(message, wd, dir)

	e := task.Executor{
		Dir:    dir,
		Stdout: io.Discard,
		Stderr: io.Discard,
	}

	err := e.Setup()
	require.Error(t, err)
	assert.Equal(t, expected, err.Error())
}

func TestIncludesOptionalExplicitFalse(t *testing.T) {
	t.Parallel()

	const dir = "testdata/includes_optional_explicit_false"
	wd, _ := os.Getwd()

	message := "stat %s/%s/TaskfileOptional.yml: no such file or directory"
	expected := fmt.Sprintf(message, wd, dir)

	e := task.Executor{
		Dir:    dir,
		Stdout: io.Discard,
		Stderr: io.Discard,
	}

	err := e.Setup()
	require.Error(t, err)
	assert.Equal(t, expected, err.Error())
}

func TestIncludesFromCustomTaskfile(t *testing.T) {
	t.Parallel()

	tt := fileContentTest{
		Entrypoint: "testdata/includes_yaml/Custom.ext",
		Dir:        "testdata/includes_yaml",
		Target:     "default",
		TrimSpace:  true,
		Files: map[string]string{
			"main.txt":                         "main",
			"included_with_yaml_extension.txt": "included_with_yaml_extension",
			"included_with_custom_file.txt":    "included_with_custom_file",
		},
	}
	t.Run("", func(t *testing.T) {
		t.Parallel()
		tt.Run(t)
	})
}

func TestIncludesRelativePath(t *testing.T) {
	t.Parallel()

	const dir = "testdata/includes_rel_path"

	var buff bytes.Buffer
	e := task.Executor{
		Dir:    dir,
		Stdout: &buff,
		Stderr: &buff,
	}

	require.NoError(t, e.Setup())

	require.NoError(t, e.Run(context.Background(), &ast.Call{Task: "common:pwd"}))
	assert.Contains(t, buff.String(), "testdata/includes_rel_path/common")

	buff.Reset()
	require.NoError(t, e.Run(context.Background(), &ast.Call{Task: "included:common:pwd"}))
	assert.Contains(t, buff.String(), "testdata/includes_rel_path/common")
}

func TestIncludesInternal(t *testing.T) {
	t.Parallel()

	const dir = "testdata/internal_task"
	tests := []struct {
		name           string
		task           string
		expectedErr    bool
		expectedOutput string
	}{
		{"included internal task via task", "task-1", false, "Hello, World!\n"},
		{"included internal task via dep", "task-2", false, "Hello, World!\n"},
		{"included internal direct", "included:task-3", true, "task: No tasks with description available. Try --list-all to list all tasks\n"},
	}

	for _, test := range tests {
		t.Run(test.name, func(t *testing.T) {
			t.Parallel()

			var buff bytes.Buffer
			e := task.Executor{
				Dir:    dir,
				Stdout: &buff,
				Stderr: &buff,
				Silent: true,
			}
			require.NoError(t, e.Setup())

			err := e.Run(context.Background(), &ast.Call{Task: test.task})
			if test.expectedErr {
				require.Error(t, err)
			} else {
				require.NoError(t, err)
			}
			assert.Equal(t, test.expectedOutput, buff.String())
		})
	}
}

func TestIncludesFlatten(t *testing.T) {
	t.Parallel()

	const dir = "testdata/includes_flatten"
	tests := []struct {
		name           string
		taskfile       string
		task           string
		expectedErr    bool
		expectedOutput string
	}{
		{name: "included flatten", taskfile: "Taskfile.yml", task: "gen", expectedOutput: "gen from included\n"},
		{name: "included flatten with default", taskfile: "Taskfile.yml", task: "default", expectedOutput: "default from included flatten\n"},
		{name: "included flatten can call entrypoint tasks", taskfile: "Taskfile.yml", task: "from_entrypoint", expectedOutput: "from entrypoint\n"},
		{name: "included flatten with deps", taskfile: "Taskfile.yml", task: "with_deps", expectedOutput: "gen from included\nwith_deps from included\n"},
		{name: "included flatten nested", taskfile: "Taskfile.yml", task: "from_nested", expectedOutput: "from nested\n"},
		{name: "included flatten multiple same task", taskfile: "Taskfile.multiple.yml", task: "gen", expectedErr: true, expectedOutput: "task: Found multiple tasks (gen) included by \"included\"\""},
	}

	for _, test := range tests {
		t.Run(test.name, func(t *testing.T) {
			t.Parallel()

			var buff bytes.Buffer
			e := task.Executor{
				Dir:        dir,
				Entrypoint: dir + "/" + test.taskfile,
				Stdout:     &buff,
				Stderr:     &buff,
				Silent:     true,
			}
			err := e.Setup()
			if test.expectedErr {
				assert.EqualError(t, err, test.expectedOutput)
			} else {
				require.NoError(t, err)
				_ = e.Run(context.Background(), &ast.Call{Task: test.task})
				assert.Equal(t, test.expectedOutput, buff.String())
			}
		})
	}
}

func TestIncludesInterpolation(t *testing.T) { // nolint:paralleltest // cannot run in parallel
	const dir = "testdata/includes_interpolation"
	tests := []struct {
		name           string
		task           string
		expectedErr    bool
		expectedOutput string
	}{
		{"include", "include", false, "include\n"},
		{"include_with_env_variable", "include-with-env-variable", false, "include_with_env_variable\n"},
		{"include_with_dir", "include-with-dir", false, "included\n"},
	}
	t.Setenv("MODULE", "included")

	for _, test := range tests { // nolint:paralleltest // cannot run in parallel
		t.Run(test.name, func(t *testing.T) {
			var buff bytes.Buffer
			e := task.Executor{
				Dir:    filepath.Join(dir, test.name),
				Stdout: &buff,
				Stderr: &buff,
				Silent: true,
			}
			require.NoError(t, e.Setup())

			err := e.Run(context.Background(), &ast.Call{Task: test.task})
			if test.expectedErr {
				require.Error(t, err)
			} else {
				require.NoError(t, err)
			}
			assert.Equal(t, test.expectedOutput, buff.String())
		})
	}
}

func TestIncludesWithExclude(t *testing.T) {
	t.Parallel()

	var buff bytes.Buffer
	e := task.Executor{
		Dir:    "testdata/includes_with_excludes",
		Silent: true,
		Stdout: &buff,
		Stderr: &buff,
	}
	require.NoError(t, e.Setup())

	err := e.Run(context.Background(), &ast.Call{Task: "included:bar"})
	require.NoError(t, err)
	assert.Equal(t, "bar\n", buff.String())
	buff.Reset()

	err = e.Run(context.Background(), &ast.Call{Task: "included:foo"})
	require.Error(t, err)
	buff.Reset()

	err = e.Run(context.Background(), &ast.Call{Task: "bar"})
	require.Error(t, err)
	buff.Reset()

	err = e.Run(context.Background(), &ast.Call{Task: "foo"})
	require.NoError(t, err)
	assert.Equal(t, "foo\n", buff.String())
}

func TestIncludedTaskfileVarMerging(t *testing.T) {
	t.Parallel()

	const dir = "testdata/included_taskfile_var_merging"
	tests := []struct {
		name           string
		task           string
		expectedOutput string
	}{
		{"foo", "foo:pwd", "included_taskfile_var_merging/foo\n"},
		{"bar", "bar:pwd", "included_taskfile_var_merging/bar\n"},
	}
	for _, test := range tests {
		t.Run(test.name, func(t *testing.T) {
			t.Parallel()

			var buff bytes.Buffer
			e := task.Executor{
				Dir:    dir,
				Stdout: &buff,
				Stderr: &buff,
				Silent: true,
			}
			require.NoError(t, e.Setup())

			err := e.Run(context.Background(), &ast.Call{Task: test.task})
			require.NoError(t, err)
			assert.Contains(t, buff.String(), test.expectedOutput)
		})
	}
}

func TestInternalTask(t *testing.T) {
	t.Parallel()

	const dir = "testdata/internal_task"
	tests := []struct {
		name           string
		task           string
		expectedErr    bool
		expectedOutput string
	}{
		{"internal task via task", "task-1", false, "Hello, World!\n"},
		{"internal task via dep", "task-2", false, "Hello, World!\n"},
		{"internal direct", "task-3", true, ""},
	}

	for _, test := range tests {
		t.Run(test.name, func(t *testing.T) {
			t.Parallel()

			var buff bytes.Buffer
			e := task.Executor{
				Dir:    dir,
				Stdout: &buff,
				Stderr: &buff,
				Silent: true,
			}
			require.NoError(t, e.Setup())

			err := e.Run(context.Background(), &ast.Call{Task: test.task})
			if test.expectedErr {
				require.Error(t, err)
			} else {
				require.NoError(t, err)
			}
			assert.Equal(t, test.expectedOutput, buff.String())
		})
	}
}

func TestIncludesShadowedDefault(t *testing.T) {
	t.Parallel()

	tt := fileContentTest{
		Dir:       "testdata/includes_shadowed_default",
		Target:    "included",
		TrimSpace: true,
		Files: map[string]string{
			"file.txt": "shadowed",
		},
	}
	t.Run("", func(t *testing.T) {
		t.Parallel()
		tt.Run(t)
	})
}

func TestIncludesUnshadowedDefault(t *testing.T) {
	t.Parallel()

	tt := fileContentTest{
		Dir:       "testdata/includes_unshadowed_default",
		Target:    "included",
		TrimSpace: true,
		Files: map[string]string{
			"file.txt": "included",
		},
	}
	t.Run("", func(t *testing.T) {
		t.Parallel()
		tt.Run(t)
	})
}

func TestSupportedFileNames(t *testing.T) {
	t.Parallel()

	fileNames := []string{
		"Taskfile.yml",
		"Taskfile.yaml",
		"Taskfile.dist.yml",
		"Taskfile.dist.yaml",
	}
	for _, fileName := range fileNames {
		t.Run(fileName, func(t *testing.T) {
			t.Parallel()

			tt := fileContentTest{
				Dir:       fmt.Sprintf("testdata/file_names/%s", fileName),
				Target:    "default",
				TrimSpace: true,
				Files: map[string]string{
					"output.txt": "hello",
				},
			}
			tt.Run(t)
		})
	}
}

func TestSummary(t *testing.T) {
	t.Parallel()

	const dir = "testdata/summary"

	var buff bytes.Buffer
	e := task.Executor{
		Dir:     dir,
		Stdout:  &buff,
		Stderr:  &buff,
		Summary: true,
		Silent:  true,
	}
	require.NoError(t, e.Setup())
	require.NoError(t, e.Run(context.Background(), &ast.Call{Task: "task-with-summary"}, &ast.Call{Task: "other-task-with-summary"}))

	data, err := os.ReadFile(filepathext.SmartJoin(dir, "task-with-summary.txt"))
	require.NoError(t, err)

	expectedOutput := string(data)
	if runtime.GOOS == "windows" {
		expectedOutput = strings.ReplaceAll(expectedOutput, "\r\n", "\n")
	}

	assert.Equal(t, expectedOutput, buff.String())
}

func TestWhenNoDirAttributeItRunsInSameDirAsTaskfile(t *testing.T) {
	t.Parallel()

	const expected = "dir"
	const dir = "testdata/" + expected
	var out bytes.Buffer
	e := &task.Executor{
		Dir:    dir,
		Stdout: &out,
		Stderr: &out,
	}

	require.NoError(t, e.Setup())
	require.NoError(t, e.Run(context.Background(), &ast.Call{Task: "whereami"}))

	// got should be the "dir" part of "testdata/dir"
	got := strings.TrimSuffix(filepath.Base(out.String()), "\n")
	assert.Equal(t, expected, got, "Mismatch in the working directory")
}

func TestWhenDirAttributeAndDirExistsItRunsInThatDir(t *testing.T) {
	t.Parallel()

	const expected = "exists"
	const dir = "testdata/dir/explicit_exists"
	var out bytes.Buffer
	e := &task.Executor{
		Dir:    dir,
		Stdout: &out,
		Stderr: &out,
	}

	require.NoError(t, e.Setup())
	require.NoError(t, e.Run(context.Background(), &ast.Call{Task: "whereami"}))

	got := strings.TrimSuffix(filepath.Base(out.String()), "\n")
	assert.Equal(t, expected, got, "Mismatch in the working directory")
}

func TestWhenDirAttributeItCreatesMissingAndRunsInThatDir(t *testing.T) {
	t.Parallel()

	const expected = "createme"
	const dir = "testdata/dir/explicit_doesnt_exist/"
	const toBeCreated = dir + expected
	const target = "whereami"
	var out bytes.Buffer
	e := &task.Executor{
		Dir:    dir,
		Stdout: &out,
		Stderr: &out,
	}

	// Ensure that the directory to be created doesn't actually exist.
	_ = os.RemoveAll(toBeCreated)
	if _, err := os.Stat(toBeCreated); err == nil {
		t.Errorf("Directory should not exist: %v", err)
	}
	require.NoError(t, e.Setup())
	require.NoError(t, e.Run(context.Background(), &ast.Call{Task: target}))

	got := strings.TrimSuffix(filepath.Base(out.String()), "\n")
	assert.Equal(t, expected, got, "Mismatch in the working directory")

	// Clean-up after ourselves only if no error.
	_ = os.RemoveAll(toBeCreated)
}

func TestDynamicVariablesRunOnTheNewCreatedDir(t *testing.T) {
	t.Parallel()

	const expected = "created"
	const dir = "testdata/dir/dynamic_var_on_created_dir/"
	const toBeCreated = dir + expected
	const target = "default"
	var out bytes.Buffer
	e := &task.Executor{
		Dir:    dir,
		Stdout: &out,
		Stderr: &out,
	}

	// Ensure that the directory to be created doesn't actually exist.
	_ = os.RemoveAll(toBeCreated)
	if _, err := os.Stat(toBeCreated); err == nil {
		t.Errorf("Directory should not exist: %v", err)
	}
	require.NoError(t, e.Setup())
	require.NoError(t, e.Run(context.Background(), &ast.Call{Task: target}))

	got := strings.TrimSuffix(filepath.Base(out.String()), "\n")
	assert.Equal(t, expected, got, "Mismatch in the working directory")

	// Clean-up after ourselves only if no error.
	_ = os.RemoveAll(toBeCreated)
}

func TestDynamicVariablesShouldRunOnTheTaskDir(t *testing.T) {
	t.Parallel()

	tt := fileContentTest{
		Dir:       "testdata/dir/dynamic_var",
		Target:    "default",
		TrimSpace: false,
		Files: map[string]string{
			"subdirectory/from_root_taskfile.txt":          "subdirectory\n",
			"subdirectory/from_included_taskfile.txt":      "subdirectory\n",
			"subdirectory/from_included_taskfile_task.txt": "subdirectory\n",
			"subdirectory/from_interpolated_dir.txt":       "subdirectory\n",
		},
	}
	t.Run("", func(t *testing.T) {
		t.Parallel()
		tt.Run(t)
	})
}

func TestDisplaysErrorOnVersion1Schema(t *testing.T) {
	t.Parallel()

	e := task.Executor{
		Dir:                "testdata/version/v1",
		Stdout:             io.Discard,
		Stderr:             io.Discard,
		EnableVersionCheck: true,
	}
	err := e.Setup()
	require.Error(t, err)
	assert.Regexp(t, regexp.MustCompile(`task: Invalid schema version in Taskfile \".*testdata\/version\/v1\/Taskfile\.yml\":\nSchema version \(1\.0\.0\) no longer supported\. Please use v3 or above`), err.Error())
}

func TestDisplaysErrorOnVersion2Schema(t *testing.T) {
	t.Parallel()

	var buff bytes.Buffer
	e := task.Executor{
		Dir:                "testdata/version/v2",
		Stdout:             io.Discard,
		Stderr:             &buff,
		EnableVersionCheck: true,
	}
	err := e.Setup()
	require.Error(t, err)
	assert.Regexp(t, regexp.MustCompile(`task: Invalid schema version in Taskfile \".*testdata\/version\/v2\/Taskfile\.yml\":\nSchema version \(2\.0\.0\) no longer supported\. Please use v3 or above`), err.Error())
}

func TestShortTaskNotation(t *testing.T) {
	t.Parallel()

	const dir = "testdata/short_task_notation"

	var buff bytes.Buffer
	e := task.Executor{
		Dir:    dir,
		Stdout: &buff,
		Stderr: &buff,
		Silent: true,
	}
	require.NoError(t, e.Setup())
	require.NoError(t, e.Run(context.Background(), &ast.Call{Task: "default"}))
	assert.Equal(t, "string-slice-1\nstring-slice-2\nstring\n", buff.String())
}

func TestDotenvShouldIncludeAllEnvFiles(t *testing.T) {
	t.Parallel()

	tt := fileContentTest{
		Dir:       "testdata/dotenv/default",
		Target:    "default",
		TrimSpace: false,
		Files: map[string]string{
			"include.txt": "INCLUDE1='from_include1' INCLUDE2='from_include2'\n",
		},
	}
	t.Run("", func(t *testing.T) {
		t.Parallel()
		tt.Run(t)
	})
}

func TestDotenvShouldErrorWhenIncludingDependantDotenvs(t *testing.T) {
	t.Parallel()

	var buff bytes.Buffer
	e := task.Executor{
		Dir:     "testdata/dotenv/error_included_envs",
		Summary: true,
		Stdout:  &buff,
		Stderr:  &buff,
	}

	err := e.Setup()
	require.Error(t, err)
	assert.Contains(t, err.Error(), "move the dotenv")
}

func TestDotenvShouldAllowMissingEnv(t *testing.T) {
	t.Parallel()

	tt := fileContentTest{
		Dir:       "testdata/dotenv/missing_env",
		Target:    "default",
		TrimSpace: false,
		Files: map[string]string{
			"include.txt": "INCLUDE1='' INCLUDE2=''\n",
		},
	}
	t.Run("", func(t *testing.T) {
		t.Parallel()
		tt.Run(t)
	})
}

func TestDotenvHasLocalEnvInPath(t *testing.T) {
	t.Parallel()

	tt := fileContentTest{
		Dir:       "testdata/dotenv/local_env_in_path",
		Target:    "default",
		TrimSpace: false,
		Files: map[string]string{
			"var.txt": "VAR='var_in_dot_env_1'\n",
		},
	}
	t.Run("", func(t *testing.T) {
		t.Parallel()
		tt.Run(t)
	})
}

func TestDotenvHasLocalVarInPath(t *testing.T) {
	t.Parallel()

	tt := fileContentTest{
		Dir:       "testdata/dotenv/local_var_in_path",
		Target:    "default",
		TrimSpace: false,
		Files: map[string]string{
			"var.txt": "VAR='var_in_dot_env_3'\n",
		},
	}
	t.Run("", func(t *testing.T) {
		t.Parallel()
		tt.Run(t)
	})
}

func TestDotenvHasEnvVarInPath(t *testing.T) { // nolint:paralleltest // cannot run in parallel
	t.Setenv("ENV_VAR", "testing")

	tt := fileContentTest{
		Dir:       "testdata/dotenv/env_var_in_path",
		Target:    "default",
		TrimSpace: false,
		Files: map[string]string{
			"var.txt": "VAR='var_in_dot_env_2'\n",
		},
	}
	tt.Run(t)
}

func TestTaskDotenvParseErrorMessage(t *testing.T) {
	t.Parallel()

	e := task.Executor{
		Dir: "testdata/dotenv/parse_error",
	}

	path, _ := filepath.Abs(filepath.Join(e.Dir, ".env-with-error"))
	expected := fmt.Sprintf("error reading env file %s:", path)

	err := e.Setup()
	require.ErrorContains(t, err, expected)
}

func TestTaskDotenv(t *testing.T) {
	t.Parallel()

	tt := fileContentTest{
		Dir:       "testdata/dotenv_task/default",
		Target:    "dotenv",
		TrimSpace: true,
		Files: map[string]string{
			"dotenv.txt": "foo",
		},
	}
	t.Run("", func(t *testing.T) {
		t.Parallel()
		tt.Run(t)
	})
}

func TestTaskDotenvFail(t *testing.T) {
	t.Parallel()

	tt := fileContentTest{
		Dir:       "testdata/dotenv_task/default",
		Target:    "no-dotenv",
		TrimSpace: true,
		Files: map[string]string{
			"no-dotenv.txt": "global",
		},
	}
	t.Run("", func(t *testing.T) {
		t.Parallel()
		tt.Run(t)
	})
}

func TestTaskDotenvOverriddenByEnv(t *testing.T) {
	t.Parallel()

	tt := fileContentTest{
		Dir:       "testdata/dotenv_task/default",
		Target:    "dotenv-overridden-by-env",
		TrimSpace: true,
		Files: map[string]string{
			"dotenv-overridden-by-env.txt": "overridden",
		},
	}
	t.Run("", func(t *testing.T) {
		t.Parallel()
		tt.Run(t)
	})
}

func TestTaskDotenvWithVarName(t *testing.T) {
	t.Parallel()

	tt := fileContentTest{
		Dir:       "testdata/dotenv_task/default",
		Target:    "dotenv-with-var-name",
		TrimSpace: true,
		Files: map[string]string{
			"dotenv-with-var-name.txt": "foo",
		},
	}
	t.Run("", func(t *testing.T) {
		t.Parallel()
		tt.Run(t)
	})
}

func TestExitImmediately(t *testing.T) {
	t.Parallel()

	const dir = "testdata/exit_immediately"

	var buff bytes.Buffer
	e := task.Executor{
		Dir:    dir,
		Stdout: &buff,
		Stderr: &buff,
		Silent: true,
	}
	require.NoError(t, e.Setup())

	require.Error(t, e.Run(context.Background(), &ast.Call{Task: "default"}))
	assert.Contains(t, buff.String(), `"this_should_fail": executable file not found in $PATH`)
}

func TestRunOnlyRunsJobsHashOnce(t *testing.T) {
	t.Parallel()

	tt := fileContentTest{
		Dir:    "testdata/run",
		Target: "generate-hash",
		Files: map[string]string{
			"hash.txt": "starting 1\n1\n2\n",
		},
	}
	t.Run("", func(t *testing.T) {
		t.Parallel()
		tt.Run(t)
	})
}

func TestRunOnceSharedDeps(t *testing.T) {
	t.Parallel()

	const dir = "testdata/run_once_shared_deps"

	var buff bytes.Buffer
	e := task.Executor{
		Dir:      dir,
		Stdout:   &buff,
		Stderr:   &buff,
		ForceAll: true,
	}
	require.NoError(t, e.Setup())
	require.NoError(t, e.Run(context.Background(), &ast.Call{Task: "build"}))

	rx := regexp.MustCompile(`task: \[service-[a,b]:library:build\] echo "build library"`)
	matches := rx.FindAllStringSubmatch(buff.String(), -1)
	assert.Len(t, matches, 1)
	assert.Contains(t, buff.String(), `task: [service-a:build] echo "build a"`)
	assert.Contains(t, buff.String(), `task: [service-b:build] echo "build b"`)
}

func TestDeferredCmds(t *testing.T) {
	t.Parallel()

	const dir = "testdata/deferred"
	var buff bytes.Buffer
	e := task.Executor{
		Dir:    dir,
		Stdout: &buff,
		Stderr: &buff,
	}
	require.NoError(t, e.Setup())

	expectedOutputOrder := strings.TrimSpace(`
task: [task-2] echo 'cmd ran'
cmd ran
task: [task-2] exit 1
task: [task-2] echo 'failing' && exit 2
failing
echo ran
task-1 ran successfully
task: [task-1] echo 'task-1 ran successfully'
task-1 ran successfully
`)
	require.Error(t, e.Run(context.Background(), &ast.Call{Task: "task-2"}))
	assert.Contains(t, buff.String(), expectedOutputOrder)
}

func TestExitCodeZero(t *testing.T) {
	t.Parallel()

	const dir = "testdata/exit_code"
	var buff bytes.Buffer
	e := task.Executor{
		Dir:    dir,
		Stdout: &buff,
		Stderr: &buff,
	}
	require.NoError(t, e.Setup())

	require.NoError(t, e.Run(context.Background(), &ast.Call{Task: "exit-zero"}))
	assert.Equal(t, "FOO=bar - DYNAMIC_FOO=bar - EXIT_CODE=", strings.TrimSpace(buff.String()))
}

func TestExitCodeOne(t *testing.T) {
	t.Parallel()

	const dir = "testdata/exit_code"
	var buff bytes.Buffer
	e := task.Executor{
		Dir:    dir,
		Stdout: &buff,
		Stderr: &buff,
	}
	require.NoError(t, e.Setup())

	require.Error(t, e.Run(context.Background(), &ast.Call{Task: "exit-one"}))
	assert.Equal(t, "FOO=bar - DYNAMIC_FOO=bar - EXIT_CODE=1", strings.TrimSpace(buff.String()))
}

func TestIgnoreNilElements(t *testing.T) {
	t.Parallel()

	tests := []struct {
		name string
		dir  string
	}{
		{"nil cmd", "testdata/ignore_nil_elements/cmds"},
		{"nil dep", "testdata/ignore_nil_elements/deps"},
		{"nil include", "testdata/ignore_nil_elements/includes"},
		{"nil precondition", "testdata/ignore_nil_elements/preconditions"},
	}

	for _, test := range tests {
		t.Run(test.name, func(t *testing.T) {
			t.Parallel()

			var buff bytes.Buffer
			e := task.Executor{
				Dir:    test.dir,
				Stdout: &buff,
				Stderr: &buff,
				Silent: true,
			}
			require.NoError(t, e.Setup())
			require.NoError(t, e.Run(context.Background(), &ast.Call{Task: "default"}))
			assert.Equal(t, "string-slice-1\n", buff.String())
		})
	}
}

func TestOutputGroup(t *testing.T) {
	t.Parallel()

	const dir = "testdata/output_group"
	var buff bytes.Buffer
	e := task.Executor{
		Dir:    dir,
		Stdout: &buff,
		Stderr: &buff,
	}
	require.NoError(t, e.Setup())

	expectedOutputOrder := strings.TrimSpace(`
task: [hello] echo 'Hello!'
::group::hello
Hello!
::endgroup::
task: [bye] echo 'Bye!'
::group::bye
Bye!
::endgroup::
`)
	require.NoError(t, e.Run(context.Background(), &ast.Call{Task: "bye"}))
	t.Log(buff.String())
	assert.Equal(t, strings.TrimSpace(buff.String()), expectedOutputOrder)
}

func TestOutputGroupErrorOnlySwallowsOutputOnSuccess(t *testing.T) {
	t.Parallel()

	const dir = "testdata/output_group_error_only"
	var buff bytes.Buffer
	e := task.Executor{
		Dir:    dir,
		Stdout: &buff,
		Stderr: &buff,
	}
	require.NoError(t, e.Setup())

	require.NoError(t, e.Run(context.Background(), &ast.Call{Task: "passing"}))
	t.Log(buff.String())
	assert.Empty(t, buff.String())
}

func TestOutputGroupErrorOnlyShowsOutputOnFailure(t *testing.T) {
	t.Parallel()

	const dir = "testdata/output_group_error_only"
	var buff bytes.Buffer
	e := task.Executor{
		Dir:    dir,
		Stdout: &buff,
		Stderr: &buff,
	}
	require.NoError(t, e.Setup())

	require.Error(t, e.Run(context.Background(), &ast.Call{Task: "failing"}))
	t.Log(buff.String())
	assert.Contains(t, "failing-output", strings.TrimSpace(buff.String()))
	assert.NotContains(t, "passing", strings.TrimSpace(buff.String()))
}

func TestIncludedVars(t *testing.T) {
	t.Parallel()

	const dir = "testdata/include_with_vars"
	var buff bytes.Buffer
	e := task.Executor{
		Dir:    dir,
		Stdout: &buff,
		Stderr: &buff,
	}
	require.NoError(t, e.Setup())

	expectedOutputOrder := strings.TrimSpace(`
task: [included1:task1] echo "VAR_1 is included1-var1"
VAR_1 is included1-var1
task: [included1:task1] echo "VAR_2 is included-default-var2"
VAR_2 is included-default-var2
task: [included2:task1] echo "VAR_1 is included2-var1"
VAR_1 is included2-var1
task: [included2:task1] echo "VAR_2 is included-default-var2"
VAR_2 is included-default-var2
task: [included3:task1] echo "VAR_1 is included-default-var1"
VAR_1 is included-default-var1
task: [included3:task1] echo "VAR_2 is included-default-var2"
VAR_2 is included-default-var2
`)
	require.NoError(t, e.Run(context.Background(), &ast.Call{Task: "task1"}))
	t.Log(buff.String())
	assert.Equal(t, strings.TrimSpace(buff.String()), expectedOutputOrder)
}

func TestIncludedVarsMultiLevel(t *testing.T) {
	t.Parallel()

	const dir = "testdata/include_with_vars_multi_level"
	var buff bytes.Buffer
	e := task.Executor{
		Dir:    dir,
		Stdout: &buff,
		Stderr: &buff,
	}
	require.NoError(t, e.Setup())

	expectedOutputOrder := strings.TrimSpace(`
task: [lib:greet] echo 'Hello world'
Hello world
task: [foo:lib:greet] echo 'Hello foo'
Hello foo
task: [bar:lib:greet] echo 'Hello bar'
Hello bar
`)
	require.NoError(t, e.Run(context.Background(), &ast.Call{Task: "default"}))
	t.Log(buff.String())
	assert.Equal(t, expectedOutputOrder, strings.TrimSpace(buff.String()))
}

func TestErrorCode(t *testing.T) {
	t.Parallel()

	const dir = "testdata/error_code"
	tests := []struct {
		name     string
		task     string
		expected int
	}{
		{
			name:     "direct task",
			task:     "direct",
			expected: 42,
		}, {
			name:     "indirect task",
			task:     "indirect",
			expected: 42,
		},
	}

	for _, test := range tests {
		t.Run(test.name, func(t *testing.T) {
			t.Parallel()

			var buff bytes.Buffer
			e := &task.Executor{
				Dir:    dir,
				Stdout: &buff,
				Stderr: &buff,
				Silent: true,
			}
			require.NoError(t, e.Setup())

			err := e.Run(context.Background(), &ast.Call{Task: test.task})
			require.Error(t, err)
			taskRunErr, ok := err.(*errors.TaskRunError)
			assert.True(t, ok, "cannot cast returned error to *task.TaskRunError")
			assert.Equal(t, test.expected, taskRunErr.TaskExitCode(), "unexpected exit code from task")
		})
	}
}

func TestEvaluateSymlinksInPaths(t *testing.T) { // nolint:paralleltest // cannot run in parallel
	const dir = "testdata/evaluate_symlinks_in_paths"
	var buff bytes.Buffer
	e := &task.Executor{
		Dir:    dir,
		Stdout: &buff,
		Stderr: &buff,
		Silent: false,
	}
	tests := []struct {
		name     string
		task     string
		expected string
	}{
		{
			name:     "default (1)",
			task:     "default",
			expected: "task: [default] echo \"some job\"\nsome job",
		},
		{
			name:     "test-sym (1)",
			task:     "test-sym",
			expected: "task: [test-sym] echo \"shared file source changed\" > src/shared/b",
		},
		{
			name:     "default (2)",
			task:     "default",
			expected: "task: [default] echo \"some job\"\nsome job",
		},
		{
			name:     "default (3)",
			task:     "default",
			expected: `task: Task "default" is up to date`,
		},
		{
			name:     "reset",
			task:     "reset",
			expected: "task: [reset] echo \"shared file source\" > src/shared/b\ntask: [reset] echo \"file source\" > src/a",
		},
	}
	for _, test := range tests { // nolint:paralleltest // cannot run in parallel
		t.Run(test.name, func(t *testing.T) {
			require.NoError(t, e.Setup())
			err := e.Run(context.Background(), &ast.Call{Task: test.task})
			require.NoError(t, err)
			assert.Equal(t, test.expected, strings.TrimSpace(buff.String()))
			buff.Reset()
		})
	}
	err := os.RemoveAll(dir + "/.task")
	require.NoError(t, err)
}

func TestTaskfileWalk(t *testing.T) {
	t.Parallel()

	tests := []struct {
		name     string
		dir      string
		expected string
	}{
		{
			name:     "walk from root directory",
			dir:      "testdata/taskfile_walk",
			expected: "foo\n",
		}, {
			name:     "walk from sub directory",
			dir:      "testdata/taskfile_walk/foo",
			expected: "foo\n",
		}, {
			name:     "walk from sub sub directory",
			dir:      "testdata/taskfile_walk/foo/bar",
			expected: "foo\n",
		},
	}
	for _, test := range tests {
		t.Run(test.name, func(t *testing.T) {
			t.Parallel()

			var buff bytes.Buffer
			e := task.Executor{
				Dir:    test.dir,
				Stdout: &buff,
				Stderr: &buff,
			}
			require.NoError(t, e.Setup())
			require.NoError(t, e.Run(context.Background(), &ast.Call{Task: "default"}))
			assert.Equal(t, test.expected, buff.String())
		})
	}
}

func TestUserWorkingDirectory(t *testing.T) {
	t.Parallel()

	var buff bytes.Buffer
	e := task.Executor{
		Dir:    "testdata/user_working_dir",
		Stdout: &buff,
		Stderr: &buff,
	}
	wd, err := os.Getwd()
	require.NoError(t, err)
	require.NoError(t, e.Setup())
	require.NoError(t, e.Run(context.Background(), &ast.Call{Task: "default"}))
	assert.Equal(t, fmt.Sprintf("%s\n", wd), buff.String())
}

func TestUserWorkingDirectoryWithIncluded(t *testing.T) {
	t.Parallel()

	wd, err := os.Getwd()
	require.NoError(t, err)

	wd = filepathext.SmartJoin(wd, "testdata/user_working_dir_with_includes/somedir")

	var buff bytes.Buffer
	e := task.Executor{
		UserWorkingDir: wd,
		Dir:            "testdata/user_working_dir_with_includes",
		Stdout:         &buff,
		Stderr:         &buff,
	}

	require.NoError(t, err)
	require.NoError(t, e.Setup())
	require.NoError(t, e.Run(context.Background(), &ast.Call{Task: "included:echo"}))
	assert.Equal(t, fmt.Sprintf("%s\n", wd), buff.String())
}

func TestPlatforms(t *testing.T) {
	t.Parallel()

	var buff bytes.Buffer
	e := task.Executor{
		Dir:    "testdata/platforms",
		Stdout: &buff,
		Stderr: &buff,
	}
	require.NoError(t, e.Setup())
	require.NoError(t, e.Run(context.Background(), &ast.Call{Task: "build-" + runtime.GOOS}))
	assert.Equal(t, fmt.Sprintf("task: [build-%s] echo 'Running task on %s'\nRunning task on %s\n", runtime.GOOS, runtime.GOOS, runtime.GOOS), buff.String())
}

func TestPOSIXShellOptsGlobalLevel(t *testing.T) {
	t.Parallel()

	var buff bytes.Buffer
	e := task.Executor{
		Dir:    "testdata/shopts/global_level",
		Stdout: &buff,
		Stderr: &buff,
	}
	require.NoError(t, e.Setup())

	err := e.Run(context.Background(), &ast.Call{Task: "pipefail"})
	require.NoError(t, err)
	assert.Equal(t, "pipefail\ton\n", buff.String())
}

func TestPOSIXShellOptsTaskLevel(t *testing.T) {
	t.Parallel()

	var buff bytes.Buffer
	e := task.Executor{
		Dir:    "testdata/shopts/task_level",
		Stdout: &buff,
		Stderr: &buff,
	}
	require.NoError(t, e.Setup())

	err := e.Run(context.Background(), &ast.Call{Task: "pipefail"})
	require.NoError(t, err)
	assert.Equal(t, "pipefail\ton\n", buff.String())
}

func TestPOSIXShellOptsCommandLevel(t *testing.T) {
	t.Parallel()

	var buff bytes.Buffer
	e := task.Executor{
		Dir:    "testdata/shopts/command_level",
		Stdout: &buff,
		Stderr: &buff,
	}
	require.NoError(t, e.Setup())

	err := e.Run(context.Background(), &ast.Call{Task: "pipefail"})
	require.NoError(t, err)
	assert.Equal(t, "pipefail\ton\n", buff.String())
}

func TestBashShellOptsGlobalLevel(t *testing.T) {
	t.Parallel()

	var buff bytes.Buffer
	e := task.Executor{
		Dir:    "testdata/shopts/global_level",
		Stdout: &buff,
		Stderr: &buff,
	}
	require.NoError(t, e.Setup())

	err := e.Run(context.Background(), &ast.Call{Task: "globstar"})
	require.NoError(t, err)
	assert.Equal(t, "globstar\ton\n", buff.String())
}

func TestBashShellOptsTaskLevel(t *testing.T) {
	t.Parallel()

	var buff bytes.Buffer
	e := task.Executor{
		Dir:    "testdata/shopts/task_level",
		Stdout: &buff,
		Stderr: &buff,
	}
	require.NoError(t, e.Setup())

	err := e.Run(context.Background(), &ast.Call{Task: "globstar"})
	require.NoError(t, err)
	assert.Equal(t, "globstar\ton\n", buff.String())
}

func TestBashShellOptsCommandLevel(t *testing.T) {
	t.Parallel()

	var buff bytes.Buffer
	e := task.Executor{
		Dir:    "testdata/shopts/command_level",
		Stdout: &buff,
		Stderr: &buff,
	}
	require.NoError(t, e.Setup())

	err := e.Run(context.Background(), &ast.Call{Task: "globstar"})
	require.NoError(t, err)
	assert.Equal(t, "globstar\ton\n", buff.String())
}

func TestSplitArgs(t *testing.T) {
	t.Parallel()

	var buff bytes.Buffer
	e := task.Executor{
		Dir:    "testdata/split_args",
		Stdout: &buff,
		Stderr: &buff,
		Silent: true,
	}
	require.NoError(t, e.Setup())

	vars := ast.NewVars()
	vars.Set("CLI_ARGS", ast.Var{Value: "foo bar 'foo bar baz'"})

	err := e.Run(context.Background(), &ast.Call{Task: "default", Vars: vars})
	require.NoError(t, err)
	assert.Equal(t, "3\n", buff.String())
}

func TestSingleCmdDep(t *testing.T) {
	t.Parallel()

	tt := fileContentTest{
		Dir:    "testdata/single_cmd_dep",
		Target: "foo",
		Files: map[string]string{
			"foo.txt": "foo\n",
			"bar.txt": "bar\n",
		},
	}
	t.Run("", func(t *testing.T) {
		t.Parallel()
		tt.Run(t)
	})
}

func TestSilence(t *testing.T) {
	t.Parallel()

	var buff bytes.Buffer
	e := task.Executor{
		Dir:    "testdata/silent",
		Stdout: &buff,
		Stderr: &buff,
		Silent: false,
	}
	require.NoError(t, e.Setup())

	// First verify that the silent flag is in place.
	task, err := e.GetTask(&ast.Call{Task: "task-test-silent-calls-chatty-silenced"})
	require.NoError(t, err, "Unable to look up task task-test-silent-calls-chatty-silenced")
	require.True(t, task.Cmds[0].Silent, "The task task-test-silent-calls-chatty-silenced should have a silent call to chatty")

	// Then test the two basic cases where the task is silent or not.
	// A silenced task.
	err = e.Run(context.Background(), &ast.Call{Task: "silent"})
	require.NoError(t, err)
	require.Empty(t, buff.String(), "siWhile running lent: Expected not see output, because the task is silent")

	buff.Reset()

	// A chatty (not silent) task.
	err = e.Run(context.Background(), &ast.Call{Task: "chatty"})
	require.NoError(t, err)
	require.NotEmpty(t, buff.String(), "chWhile running atty: Expected to see output, because the task is not silent")

	buff.Reset()

	// Then test invoking the two task from other tasks.
	// A silenced task that calls a chatty task.
	err = e.Run(context.Background(), &ast.Call{Task: "task-test-silent-calls-chatty-non-silenced"})
	require.NoError(t, err)
	require.NotEmpty(t, buff.String(), "While running task-test-silent-calls-chatty-non-silenced: Expected to see output. The task is silenced, but the called task is not. Silence does not propagate to called tasks.")

	buff.Reset()

	// A silent task that does a silent call to a chatty task.
	err = e.Run(context.Background(), &ast.Call{Task: "task-test-silent-calls-chatty-silenced"})
	require.NoError(t, err)
	require.Empty(t, buff.String(), "While running task-test-silent-calls-chatty-silenced: Expected not to see output. The task calls chatty task, but the call is silenced.")

	buff.Reset()

	// A chatty task that does a call to a chatty task.
	err = e.Run(context.Background(), &ast.Call{Task: "task-test-chatty-calls-chatty-non-silenced"})
	require.NoError(t, err)
	require.NotEmpty(t, buff.String(), "While running task-test-chatty-calls-chatty-non-silenced: Expected to see output. Both caller and callee are chatty and not silenced.")

	buff.Reset()

	// A chatty task that does a silenced call to a chatty task.
	err = e.Run(context.Background(), &ast.Call{Task: "task-test-chatty-calls-chatty-silenced"})
	require.NoError(t, err)
	require.NotEmpty(t, buff.String(), "While running task-test-chatty-calls-chatty-silenced: Expected to see output. Call to a chatty task is silenced, but the parent task is not.")

	buff.Reset()

	// A chatty task with no cmd's of its own that does a silenced call to a chatty task.
	err = e.Run(context.Background(), &ast.Call{Task: "task-test-no-cmds-calls-chatty-silenced"})
	require.NoError(t, err)
	require.Empty(t, buff.String(), "While running task-test-no-cmds-calls-chatty-silenced: Expected not to see output. While the task itself is not silenced, it does not have any cmds and only does an invocation of a silenced task.")

	buff.Reset()

	// A chatty task that does a silenced invocation of a task.
	err = e.Run(context.Background(), &ast.Call{Task: "task-test-chatty-calls-silenced-cmd"})
	require.NoError(t, err)
	require.Empty(t, buff.String(), "While running task-test-chatty-calls-silenced-cmd: Expected not to see output. While the task itself is not silenced, its call to the chatty task is silent.")

	buff.Reset()

	// Then test calls via dependencies.
	// A silent task that depends on a chatty task.
	err = e.Run(context.Background(), &ast.Call{Task: "task-test-is-silent-depends-on-chatty-non-silenced"})
	require.NoError(t, err)
	require.NotEmpty(t, buff.String(), "While running task-test-is-silent-depends-on-chatty-non-silenced: Expected to see output. The task is silent and depends on a chatty task. Dependencies does not inherit silence.")

	buff.Reset()

	// A silent task that depends on a silenced chatty task.
	err = e.Run(context.Background(), &ast.Call{Task: "task-test-is-silent-depends-on-chatty-silenced"})
	require.NoError(t, err)
	require.Empty(t, buff.String(), "While running task-test-is-silent-depends-on-chatty-silenced: Expected not to see output. The task is silent and has a silenced dependency on a chatty task.")

	buff.Reset()

	// A chatty task that, depends on a silenced chatty task.
	err = e.Run(context.Background(), &ast.Call{Task: "task-test-is-chatty-depends-on-chatty-silenced"})
	require.NoError(t, err)
	require.Empty(t, buff.String(), "While running task-test-is-chatty-depends-on-chatty-silenced: Expected not to see output. The task is chatty but does not have commands and has a silenced dependency on a chatty task.")

	buff.Reset()
}

func TestForce(t *testing.T) {
	t.Parallel()

	tests := []struct {
		name     string
		env      map[string]string
		force    bool
		forceAll bool
	}{
		{
			name:  "force",
			force: true,
		},
		{
			name:     "force-all",
			forceAll: true,
		},
		{
			name:  "force with gentle force experiment",
			force: true,
			env: map[string]string{
				"TASK_X_GENTLE_FORCE": "1",
			},
		},
		{
			name:     "force-all with gentle force experiment",
			forceAll: true,
			env: map[string]string{
				"TASK_X_GENTLE_FORCE": "1",
			},
		},
	}
	for _, tt := range tests {
		t.Run(tt.name, func(t *testing.T) {
			t.Parallel()

			var buff bytes.Buffer
			e := task.Executor{
				Dir:      "testdata/force",
				Stdout:   &buff,
				Stderr:   &buff,
				Force:    tt.force,
				ForceAll: tt.forceAll,
			}
			require.NoError(t, e.Setup())
			require.NoError(t, e.Run(context.Background(), &ast.Call{Task: "task-with-dep"}))
		})
	}
}

func TestForCmds(t *testing.T) {
	t.Parallel()

	tests := []struct {
		name           string
		expectedOutput string
	}{
		{
			name:           "loop-explicit",
			expectedOutput: "a\nb\nc\n",
		},
		{
			name:           "loop-matrix",
			expectedOutput: "windows/amd64\nwindows/arm64\nlinux/amd64\nlinux/arm64\ndarwin/amd64\ndarwin/arm64\n",
		},
		{
			name:           "loop-sources",
			expectedOutput: "bar\nfoo\n",
		},
		{
			name:           "loop-sources-glob",
			expectedOutput: "bar\nfoo\n",
		},
		{
			name:           "loop-vars",
			expectedOutput: "foo\nbar\n",
		},
		{
			name:           "loop-vars-sh",
			expectedOutput: "bar\nfoo\n",
		},
		{
			name:           "loop-task",
			expectedOutput: "foo\nbar\n",
		},
		{
			name:           "loop-task-as",
			expectedOutput: "foo\nbar\n",
		},
		{
			name:           "loop-different-tasks",
			expectedOutput: "1\n2\n3\n",
		},
	}

	for _, test := range tests {
		t.Run(test.name, func(t *testing.T) {
			t.Parallel()

			var stdOut bytes.Buffer
			var stdErr bytes.Buffer
			e := task.Executor{
				Dir:    "testdata/for/cmds",
				Stdout: &stdOut,
				Stderr: &stdErr,
				Silent: true,
				Force:  true,
			}
			require.NoError(t, e.Setup())
			require.NoError(t, e.Run(context.Background(), &ast.Call{Task: test.name}))
			assert.Equal(t, test.expectedOutput, stdOut.String())
		})
	}
}

func TestForDeps(t *testing.T) {
	t.Parallel()

	tests := []struct {
		name                   string
		expectedOutputContains []string
	}{
		{
			name:                   "loop-explicit",
			expectedOutputContains: []string{"a\n", "b\n", "c\n"},
		},
		{
			name: "loop-matrix",
			expectedOutputContains: []string{
				"windows/amd64\n",
				"windows/arm64\n",
				"linux/amd64\n",
				"linux/arm64\n",
				"darwin/amd64\n",
				"darwin/arm64\n",
			},
		},
		{
			name:                   "loop-sources",
			expectedOutputContains: []string{"bar\n", "foo\n"},
		},
		{
			name:                   "loop-sources-glob",
			expectedOutputContains: []string{"bar\n", "foo\n"},
		},
		{
			name:                   "loop-vars",
			expectedOutputContains: []string{"foo\n", "bar\n"},
		},
		{
			name:                   "loop-vars-sh",
			expectedOutputContains: []string{"bar\n", "foo\n"},
		},
		{
			name:                   "loop-task",
			expectedOutputContains: []string{"foo\n", "bar\n"},
		},
		{
			name:                   "loop-task-as",
			expectedOutputContains: []string{"foo\n", "bar\n"},
		},
		{
			name:                   "loop-different-tasks",
			expectedOutputContains: []string{"1\n", "2\n", "3\n"},
		},
	}

	for _, test := range tests {
		t.Run(test.name, func(t *testing.T) {
			t.Parallel()

			// We need to use a sync buffer here as deps are run concurrently
			var buff SyncBuffer
			e := task.Executor{
				Dir:    "testdata/for/deps",
				Stdout: &buff,
				Stderr: &buff,
				Silent: true,
				Force:  true,
				// Force output of each dep to be grouped together to prevent interleaving
				OutputStyle: ast.Output{Name: "group"},
			}
			require.NoError(t, e.Setup())
			require.NoError(t, e.Run(context.Background(), &ast.Call{Task: test.name}))
			for _, expectedOutputContains := range test.expectedOutputContains {
				assert.Contains(t, buff.buf.String(), expectedOutputContains)
			}
		})
	}
}

func TestWildcard(t *testing.T) {
	t.Parallel()

	tests := []struct {
		name           string
		call           string
		expectedOutput string
		wantErr        bool
	}{
		{
			name:           "basic wildcard",
			call:           "wildcard-foo",
			expectedOutput: "Hello foo\n",
		},
		{
			name:           "double wildcard",
			call:           "foo-wildcard-bar",
			expectedOutput: "Hello foo bar\n",
		},
		{
			name:           "store wildcard",
			call:           "start-foo",
			expectedOutput: "Starting foo\n",
		},
		{
			name:           "matches exactly",
			call:           "matches-exactly-*",
			expectedOutput: "I don't consume matches: []\n",
		},
		{
			name:    "no matches",
			call:    "no-match",
			wantErr: true,
		},
		{
			name:    "multiple matches",
			call:    "wildcard-foo-bar",
			wantErr: true,
		},
	}

	for _, test := range tests {
		t.Run(test.call, func(t *testing.T) {
			t.Parallel()

			var buff bytes.Buffer
			e := task.Executor{
				Dir:    "testdata/wildcards",
				Stdout: &buff,
				Stderr: &buff,
				Silent: true,
				Force:  true,
			}
			require.NoError(t, e.Setup())
			if test.wantErr {
				require.Error(t, e.Run(context.Background(), &ast.Call{Task: test.call}))
				return
			}
			require.NoError(t, e.Run(context.Background(), &ast.Call{Task: test.call}))
			assert.Equal(t, test.expectedOutput, buff.String())
		})
	}
}

func TestReference(t *testing.T) {
	t.Parallel()

	tests := []struct {
		name           string
		call           string
		expectedOutput string
	}{
		{
			name:           "reference in command",
			call:           "ref-cmd",
			expectedOutput: "1\n",
		},
		{
			name:           "reference in dependency",
			call:           "ref-dep",
			expectedOutput: "1\n",
		},
		{
			name:           "reference using templating resolver",
			call:           "ref-resolver",
			expectedOutput: "1\n",
		},
		{
			name:           "reference using templating resolver and dynamic var",
			call:           "ref-resolver-sh",
			expectedOutput: "Alice has 3 children called Bob, Charlie, and Diane\n",
		},
	}

	for _, test := range tests {
		t.Run(test.call, func(t *testing.T) {
			t.Parallel()

			var buff bytes.Buffer
			e := task.Executor{
				Dir:    "testdata/var_references",
				Stdout: &buff,
				Stderr: &buff,
				Silent: true,
				Force:  true,
			}
			require.NoError(t, e.Setup())
			require.NoError(t, e.Run(context.Background(), &ast.Call{Task: test.call}))
			assert.Equal(t, test.expectedOutput, buff.String())
		})
	}
}

// enableExperimentForTest enables the experiment behind pointer e for the duration of test t and sub-tests,
// with the experiment being restored to its previous state when tests complete.
//
// Typically experiments are controlled via TASK_X_ env vars, but we cannot use those in tests
// because the experiment settings are parsed during experiments.init(), before any tests run.
func enableExperimentForTest(t *testing.T, e *experiments.Experiment, val string) {
	t.Helper()

	prev := *e
	*e = experiments.Experiment{
		Name:    prev.Name,
		Enabled: true,
		Value:   val,
	}
	t.Cleanup(func() { *e = prev })
}<|MERGE_RESOLUTION|>--- conflicted
+++ resolved
@@ -1011,30 +1011,6 @@
 	assert.Contains(t, buff.String(), tf)
 }
 
-<<<<<<< HEAD
-func TestInit(t *testing.T) {
-	t.Parallel()
-
-	const dir = "testdata/init"
-	file := filepathext.SmartJoin(dir, "Taskfile.yml")
-
-	_ = os.Remove(file)
-	if _, err := os.Stat(file); err == nil {
-		t.Errorf("Taskfile.yml should not exist")
-	}
-
-	if err := task.InitTaskfile(io.Discard, file); err != nil {
-		t.Error(err)
-	}
-
-	if _, err := os.Stat(file); err != nil {
-		t.Errorf("Taskfile.yml should exist")
-	}
-	_ = os.Remove(file)
-}
-
-=======
->>>>>>> 23df1f0c
 func TestCyclicDep(t *testing.T) {
 	t.Parallel()
 
