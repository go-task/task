package task_test

import (
	"bytes"
	"context"
	"fmt"
	"io"
	"io/fs"
	rand "math/rand/v2"
	"net/http"
	"net/http/httptest"
	"os"
	"path/filepath"
	"regexp"
	"runtime"
	"strings"
	"sync"
	"testing"
	"time"

	"github.com/Masterminds/semver/v3"
	"github.com/stretchr/testify/assert"
	"github.com/stretchr/testify/require"

	"github.com/go-task/task/v3"
	"github.com/go-task/task/v3/errors"
	"github.com/go-task/task/v3/internal/experiments"
	"github.com/go-task/task/v3/internal/filepathext"
	"github.com/go-task/task/v3/internal/logger"
	"github.com/go-task/task/v3/taskfile/ast"
)

func init() {
	_ = os.Setenv("NO_COLOR", "1")
}

// SyncBuffer is a threadsafe buffer for testing.
// Some times replace stdout/stderr with a buffer to capture output.
// stdout and stderr are threadsafe, but a regular bytes.Buffer is not.
// Using this instead helps prevents race conditions with output.
type SyncBuffer struct {
	buf bytes.Buffer
	mu  sync.Mutex
}

func (sb *SyncBuffer) Write(p []byte) (n int, err error) {
	sb.mu.Lock()
	defer sb.mu.Unlock()
	return sb.buf.Write(p)
}

// fileContentTest provides a basic reusable test-case for running a Taskfile
// and inspect generated files.
type fileContentTest struct {
	Dir        string
	Entrypoint string
	Target     string
	TrimSpace  bool
	Files      map[string]string
}

func (fct fileContentTest) name(file string) string {
	return fmt.Sprintf("target=%q,file=%q", fct.Target, file)
}

func (fct fileContentTest) Run(t *testing.T) {
	t.Helper()

	for f := range fct.Files {
		_ = os.Remove(filepathext.SmartJoin(fct.Dir, f))
	}
	e := &task.Executor{
		Dir: fct.Dir,
		TempDir: task.TempDir{
			Remote:      filepathext.SmartJoin(fct.Dir, ".task"),
			Fingerprint: filepathext.SmartJoin(fct.Dir, ".task"),
		},
		Entrypoint: fct.Entrypoint,
		Stdout:     io.Discard,
		Stderr:     io.Discard,
	}

	require.NoError(t, e.Setup(), "e.Setup()")
	require.NoError(t, e.Run(context.Background(), &ast.Call{Task: fct.Target}), "e.Run(target)")
	for name, expectContent := range fct.Files {
		t.Run(fct.name(name), func(t *testing.T) {
			path := filepathext.SmartJoin(e.Dir, name)
			b, err := os.ReadFile(path)
			require.NoError(t, err, "Error reading file")
			s := string(b)
			if fct.TrimSpace {
				s = strings.TrimSpace(s)
			}
			assert.Equal(t, expectContent, s, "unexpected file content in %s", path)
		})
	}
}

func TestEmptyTask(t *testing.T) {
	t.Parallel()

	e := &task.Executor{
		Dir:    "testdata/empty_task",
		Stdout: io.Discard,
		Stderr: io.Discard,
	}
	require.NoError(t, e.Setup(), "e.Setup()")
	require.NoError(t, e.Run(context.Background(), &ast.Call{Task: "default"}))
}

func TestEmptyTaskfile(t *testing.T) {
	t.Parallel()

	e := &task.Executor{
		Dir:    "testdata/empty_taskfile",
		Stdout: io.Discard,
		Stderr: io.Discard,
	}
	require.Error(t, e.Setup(), "e.Setup()")
}

func TestEnv(t *testing.T) {
	t.Setenv("QUX", "from_os")
	tt := fileContentTest{
		Dir:       "testdata/env",
		Target:    "default",
		TrimSpace: false,
		Files: map[string]string{
			"local.txt":          "GOOS='linux' GOARCH='amd64' CGO_ENABLED='0'\n",
			"global.txt":         "FOO='foo' BAR='overridden' BAZ='baz'\n",
			"multiple_type.txt":  "FOO='1' BAR='true' BAZ='1.1'\n",
			"not-overridden.txt": "QUX='from_os'\n",
<<<<<<< HEAD
			"dynamic.txt":        "foo\n",
=======
>>>>>>> e5d82370
		},
	}
	tt.Run(t)
	t.Setenv("TASK_X_ENV_PRECEDENCE", "1")
	experiments.EnvPrecedence = experiments.New("ENV_PRECEDENCE")
	ttt := fileContentTest{
		Dir:       "testdata/env",
		Target:    "overridden",
		TrimSpace: false,
		Files: map[string]string{
			"overridden.txt": "QUX='from_taskfile'\n",
		},
	}
	ttt.Run(t)
}

func TestVars(t *testing.T) {
	t.Parallel()

	tt := fileContentTest{
		Dir:    "testdata/vars",
		Target: "default",
		Files: map[string]string{
			"missing-var.txt":  "\n",
			"var-order.txt":    "ABCDEF\n",
			"dependent-sh.txt": "123456\n",
			"with-call.txt":    "Hi, ABC123!\n",
			"from-dot-env.txt": "From .env file\n",
		},
	}
	t.Run("", func(t *testing.T) {
		t.Parallel()
		tt.Run(t)
	})
}

func TestRequires(t *testing.T) {
	t.Parallel()

	const dir = "testdata/requires"

	var buff bytes.Buffer
	e := &task.Executor{
		Dir:    dir,
		Stdout: &buff,
		Stderr: &buff,
	}

	require.NoError(t, e.Setup())
	require.ErrorContains(t, e.Run(context.Background(), &ast.Call{Task: "missing-var"}), "task: Task \"missing-var\" cancelled because it is missing required variables: foo")
	buff.Reset()
	require.NoError(t, e.Setup())

	vars := ast.NewVars()
	vars.Set("foo", ast.Var{Value: "bar"})
	require.NoError(t, e.Run(context.Background(), &ast.Call{
		Task: "missing-var",
		Vars: vars,
	}))
	buff.Reset()

	require.NoError(t, e.Setup())
	require.ErrorContains(t, e.Run(context.Background(), &ast.Call{Task: "validation-var", Vars: vars}), "task: Task \"validation-var\" cancelled because it is missing required variables:\n  - foo has an invalid value : 'bar' (allowed values : [one two])")
	buff.Reset()

	require.NoError(t, e.Setup())
	vars.Set("foo", ast.Var{Value: "one"})
	require.NoError(t, e.Run(context.Background(), &ast.Call{Task: "validation-var", Vars: vars}))
	buff.Reset()

	require.NoError(t, e.Setup())
	require.ErrorContains(t, e.Run(context.Background(), &ast.Call{Task: "require-before-compile"}), "task: Task \"require-before-compile\" cancelled because it is missing required variables: MY_VAR")
	buff.Reset()

	require.NoError(t, e.Run(context.Background(), &ast.Call{Task: "var-defined-in-task"}))
	buff.Reset()
}

func TestSpecialVars(t *testing.T) {
	t.Parallel()

	const dir = "testdata/special_vars"
	const subdir = "testdata/special_vars/subdir"
	toAbs := func(rel string) string {
		abs, err := filepath.Abs(rel)
		assert.NoError(t, err)
		return abs
	}

	tests := []struct {
		target   string
		expected string
	}{
		// Root
		{target: "print-task", expected: "print-task"},
		{target: "print-root-dir", expected: toAbs(dir)},
		{target: "print-taskfile", expected: toAbs(dir) + "/Taskfile.yml"},
		{target: "print-taskfile-dir", expected: toAbs(dir)},
		{target: "print-task-version", expected: "unknown"},
		{target: "print-task-dir", expected: toAbs(dir) + "/foo"},
		// Included
		{target: "included:print-task", expected: "included:print-task"},
		{target: "included:print-root-dir", expected: toAbs(dir)},
		{target: "included:print-taskfile", expected: toAbs(dir) + "/included/Taskfile.yml"},
		{target: "included:print-taskfile-dir", expected: toAbs(dir) + "/included"},
		{target: "included:print-task-version", expected: "unknown"},
	}

	for _, dir := range []string{dir, subdir} {
		for _, test := range tests {
			t.Run(test.target, func(t *testing.T) {
				t.Parallel()

				var buff bytes.Buffer
				e := &task.Executor{
					Dir:    dir,
					Stdout: &buff,
					Stderr: &buff,
					Silent: true,
				}
				require.NoError(t, e.Setup())
				require.NoError(t, e.Run(context.Background(), &ast.Call{Task: test.target}))
				assert.Equal(t, test.expected+"\n", buff.String())
			})
		}
	}
}

func TestConcurrency(t *testing.T) {
	t.Parallel()

	const (
		dir    = "testdata/concurrency"
		target = "default"
	)

	e := &task.Executor{
		Dir:         dir,
		Stdout:      io.Discard,
		Stderr:      io.Discard,
		Concurrency: 1,
	}
	require.NoError(t, e.Setup(), "e.Setup()")
	require.NoError(t, e.Run(context.Background(), &ast.Call{Task: target}), "e.Run(target)")
}

func TestParams(t *testing.T) {
	t.Parallel()

	tt := fileContentTest{
		Dir:       "testdata/params",
		Target:    "default",
		TrimSpace: false,
		Files: map[string]string{
			"hello.txt":       "Hello\n",
			"world.txt":       "World\n",
			"exclamation.txt": "!\n",
			"dep1.txt":        "Dependence1\n",
			"dep2.txt":        "Dependence2\n",
			"spanish.txt":     "¡Holla mundo!\n",
			"spanish-dep.txt": "¡Holla dependencia!\n",
			"portuguese.txt":  "Olá, mundo!\n",
			"portuguese2.txt": "Olá, mundo!\n",
			"german.txt":      "Welt!\n",
		},
	}
	t.Run("", func(t *testing.T) {
		t.Parallel()
		tt.Run(t)
	})
}

func TestDeps(t *testing.T) {
	t.Parallel()

	const dir = "testdata/deps"

	files := []string{
		"d1.txt",
		"d2.txt",
		"d3.txt",
		"d11.txt",
		"d12.txt",
		"d13.txt",
		"d21.txt",
		"d22.txt",
		"d23.txt",
		"d31.txt",
		"d32.txt",
		"d33.txt",
	}

	for _, f := range files {
		_ = os.Remove(filepathext.SmartJoin(dir, f))
	}

	e := &task.Executor{
		Dir:    dir,
		Stdout: io.Discard,
		Stderr: io.Discard,
	}
	require.NoError(t, e.Setup())
	require.NoError(t, e.Run(context.Background(), &ast.Call{Task: "default"}))

	for _, f := range files {
		f = filepathext.SmartJoin(dir, f)
		if _, err := os.Stat(f); err != nil {
			t.Errorf("File %s should exist", f)
		}
	}
}

func TestStatus(t *testing.T) {
	t.Parallel()

	const dir = "testdata/status"

	files := []string{
		"foo.txt",
		"bar.txt",
		"baz.txt",
	}

	for _, f := range files {
		path := filepathext.SmartJoin(dir, f)
		_ = os.Remove(path)
		if _, err := os.Stat(path); err == nil {
			t.Errorf("File should not exist: %v", err)
		}
	}

	var buff bytes.Buffer
	e := &task.Executor{
		Dir: dir,
		TempDir: task.TempDir{
			Remote:      filepathext.SmartJoin(dir, ".task"),
			Fingerprint: filepathext.SmartJoin(dir, ".task"),
		},
		Stdout: &buff,
		Stderr: &buff,
		Silent: true,
	}
	require.NoError(t, e.Setup())
	// gen-foo creates foo.txt, and will always fail it's status check.
	require.NoError(t, e.Run(context.Background(), &ast.Call{Task: "gen-foo"}))
	// gen-foo creates bar.txt, and will pass its status-check the 3. time it
	// is run. It creates bar.txt, but also lists it as its source. So, the checksum
	// for the file won't match before after the second run as we the file
	// only exists after the first run.
	require.NoError(t, e.Run(context.Background(), &ast.Call{Task: "gen-bar"}))
	// gen-silent-baz is marked as being silent, and should only produce output
	// if e.Verbose is set to true.
	require.NoError(t, e.Run(context.Background(), &ast.Call{Task: "gen-silent-baz"}))

	for _, f := range files {
		if _, err := os.Stat(filepathext.SmartJoin(dir, f)); err != nil {
			t.Errorf("File should exist: %v", err)
		}
	}

	// Run gen-bar a second time to produce a checksum file that matches bar.txt
	require.NoError(t, e.Run(context.Background(), &ast.Call{Task: "gen-bar"}))

	// Run gen-bar a third time, to make sure we've triggered the status check.
	require.NoError(t, e.Run(context.Background(), &ast.Call{Task: "gen-bar"}))

	// We're silent, so no output should have been produced.
	assert.Empty(t, buff.String())

	// Now, let's remove source file, and run the task again to to prepare
	// for the next test.
	err := os.Remove(filepathext.SmartJoin(dir, "bar.txt"))
	require.NoError(t, err)
	require.NoError(t, e.Run(context.Background(), &ast.Call{Task: "gen-bar"}))
	buff.Reset()

	// Global silence switched of, so we should see output unless the task itself
	// is silent.
	e.Silent = false

	// all: not up-to-date
	require.NoError(t, e.Run(context.Background(), &ast.Call{Task: "gen-foo"}))
	assert.Equal(t, "task: [gen-foo] touch foo.txt", strings.TrimSpace(buff.String()))
	buff.Reset()
	// status: not up-to-date
	require.NoError(t, e.Run(context.Background(), &ast.Call{Task: "gen-foo"}))
	assert.Equal(t, "task: [gen-foo] touch foo.txt", strings.TrimSpace(buff.String()))
	buff.Reset()

	// sources: not up-to-date
	require.NoError(t, e.Run(context.Background(), &ast.Call{Task: "gen-bar"}))
	assert.Equal(t, "task: [gen-bar] touch bar.txt", strings.TrimSpace(buff.String()))
	buff.Reset()
	// all: up-to-date
	require.NoError(t, e.Run(context.Background(), &ast.Call{Task: "gen-bar"}))
	assert.Equal(t, `task: Task "gen-bar" is up to date`, strings.TrimSpace(buff.String()))
	buff.Reset()

	// sources: not up-to-date, no output produced.
	require.NoError(t, e.Run(context.Background(), &ast.Call{Task: "gen-silent-baz"}))
	assert.Empty(t, buff.String())

	// up-to-date, no output produced
	require.NoError(t, e.Run(context.Background(), &ast.Call{Task: "gen-silent-baz"}))
	assert.Empty(t, buff.String())

	e.Verbose = true
	// up-to-date, output produced due to Verbose mode.
	require.NoError(t, e.Run(context.Background(), &ast.Call{Task: "gen-silent-baz"}))
	assert.Equal(t, `task: Task "gen-silent-baz" is up to date`, strings.TrimSpace(buff.String()))
	buff.Reset()
}

func TestPrecondition(t *testing.T) {
	t.Parallel()

	const dir = "testdata/precondition"

	var buff bytes.Buffer
	e := &task.Executor{
		Dir:    dir,
		Stdout: &buff,
		Stderr: &buff,
	}

	// A precondition that has been met
	require.NoError(t, e.Setup())
	require.NoError(t, e.Run(context.Background(), &ast.Call{Task: "foo"}))
	if buff.String() != "" {
		t.Errorf("Got Output when none was expected: %s", buff.String())
	}

	// A precondition that was not met
	require.Error(t, e.Run(context.Background(), &ast.Call{Task: "impossible"}))

	if buff.String() != "task: 1 != 0 obviously!\n" {
		t.Errorf("Wrong output message: %s", buff.String())
	}
	buff.Reset()

	// Calling a task with a precondition in a dependency fails the task
	require.Error(t, e.Run(context.Background(), &ast.Call{Task: "depends_on_impossible"}))

	if buff.String() != "task: 1 != 0 obviously!\n" {
		t.Errorf("Wrong output message: %s", buff.String())
	}
	buff.Reset()

	// Calling a task with a precondition in a cmd fails the task
	require.Error(t, e.Run(context.Background(), &ast.Call{Task: "executes_failing_task_as_cmd"}))
	if buff.String() != "task: 1 != 0 obviously!\n" {
		t.Errorf("Wrong output message: %s", buff.String())
	}
	buff.Reset()
}

func TestGenerates(t *testing.T) {
	t.Parallel()

	const dir = "testdata/generates"

	const (
		srcTask        = "sub/src.txt"
		relTask        = "rel.txt"
		absTask        = "abs.txt"
		fileWithSpaces = "my text file.txt"
	)

	srcFile := filepathext.SmartJoin(dir, srcTask)

	for _, task := range []string{srcTask, relTask, absTask, fileWithSpaces} {
		path := filepathext.SmartJoin(dir, task)
		_ = os.Remove(path)
		if _, err := os.Stat(path); err == nil {
			t.Errorf("File should not exist: %v", err)
		}
	}

	buff := bytes.NewBuffer(nil)
	e := &task.Executor{
		Dir:    dir,
		Stdout: buff,
		Stderr: buff,
	}
	require.NoError(t, e.Setup())

	for _, theTask := range []string{relTask, absTask, fileWithSpaces} {
		destFile := filepathext.SmartJoin(dir, theTask)
		upToDate := fmt.Sprintf("task: Task \"%s\" is up to date\n", srcTask) +
			fmt.Sprintf("task: Task \"%s\" is up to date\n", theTask)

		// Run task for the first time.
		require.NoError(t, e.Run(context.Background(), &ast.Call{Task: theTask}))

		if _, err := os.Stat(srcFile); err != nil {
			t.Errorf("File should exist: %v", err)
		}
		if _, err := os.Stat(destFile); err != nil {
			t.Errorf("File should exist: %v", err)
		}
		// Ensure task was not incorrectly found to be up-to-date on first run.
		if buff.String() == upToDate {
			t.Errorf("Wrong output message: %s", buff.String())
		}
		buff.Reset()

		// Re-run task to ensure it's now found to be up-to-date.
		require.NoError(t, e.Run(context.Background(), &ast.Call{Task: theTask}))
		if buff.String() != upToDate {
			t.Errorf("Wrong output message: %s", buff.String())
		}
		buff.Reset()
	}
}

func TestStatusChecksum(t *testing.T) { // nolint:paralleltest // cannot run in parallel
	const dir = "testdata/checksum"

	tests := []struct {
		files []string
		task  string
	}{
		{[]string{"generated.txt", ".task/checksum/build"}, "build"},
		{[]string{"generated.txt", ".task/checksum/build-with-status"}, "build-with-status"},
	}

	for _, test := range tests { // nolint:paralleltest // cannot run in parallel
		t.Run(test.task, func(t *testing.T) {
			for _, f := range test.files {
				_ = os.Remove(filepathext.SmartJoin(dir, f))

				_, err := os.Stat(filepathext.SmartJoin(dir, f))
				require.Error(t, err)
			}

			var buff bytes.Buffer
			tempdir := task.TempDir{
				Remote:      filepathext.SmartJoin(dir, ".task"),
				Fingerprint: filepathext.SmartJoin(dir, ".task"),
			}
			e := task.Executor{
				Dir:     dir,
				TempDir: tempdir,
				Stdout:  &buff,
				Stderr:  &buff,
			}
			require.NoError(t, e.Setup())

			require.NoError(t, e.Run(context.Background(), &ast.Call{Task: test.task}))
			for _, f := range test.files {
				_, err := os.Stat(filepathext.SmartJoin(dir, f))
				require.NoError(t, err)
			}

			// Capture the modification time, so we can ensure the checksum file
			// is not regenerated when the hash hasn't changed.
			s, err := os.Stat(filepathext.SmartJoin(tempdir.Fingerprint, "checksum/"+test.task))
			require.NoError(t, err)
			time := s.ModTime()

			buff.Reset()
			require.NoError(t, e.Run(context.Background(), &ast.Call{Task: test.task}))
			assert.Equal(t, `task: Task "`+test.task+`" is up to date`+"\n", buff.String())

			s, err = os.Stat(filepathext.SmartJoin(tempdir.Fingerprint, "checksum/"+test.task))
			require.NoError(t, err)
			assert.Equal(t, time, s.ModTime())
		})
	}
}

func TestAlias(t *testing.T) {
	t.Parallel()

	const dir = "testdata/alias"

	data, err := os.ReadFile(filepathext.SmartJoin(dir, "alias.txt"))
	require.NoError(t, err)

	var buff bytes.Buffer
	e := task.Executor{
		Dir:    dir,
		Stdout: &buff,
		Stderr: &buff,
	}
	require.NoError(t, e.Setup())
	require.NoError(t, e.Run(context.Background(), &ast.Call{Task: "f"}))
	assert.Equal(t, string(data), buff.String())
}

func TestDuplicateAlias(t *testing.T) {
	t.Parallel()

	const dir = "testdata/alias"

	var buff bytes.Buffer
	e := task.Executor{
		Dir:    dir,
		Stdout: &buff,
		Stderr: &buff,
	}
	require.NoError(t, e.Setup())
	require.Error(t, e.Run(context.Background(), &ast.Call{Task: "x"}))
	assert.Equal(t, "", buff.String())
}

func TestAliasSummary(t *testing.T) {
	t.Parallel()

	const dir = "testdata/alias"

	data, err := os.ReadFile(filepathext.SmartJoin(dir, "alias-summary.txt"))
	require.NoError(t, err)

	var buff bytes.Buffer
	e := task.Executor{
		Dir:     dir,
		Summary: true,
		Stdout:  &buff,
		Stderr:  &buff,
	}
	require.NoError(t, e.Setup())
	require.NoError(t, e.Run(context.Background(), &ast.Call{Task: "f"}))
	assert.Equal(t, string(data), buff.String())
}

func TestLabelUpToDate(t *testing.T) {
	t.Parallel()

	const dir = "testdata/label_uptodate"

	var buff bytes.Buffer
	e := task.Executor{
		Dir:    dir,
		Stdout: &buff,
		Stderr: &buff,
	}
	require.NoError(t, e.Setup())
	require.NoError(t, e.Run(context.Background(), &ast.Call{Task: "foo"}))
	assert.Contains(t, buff.String(), "foobar")
}

func TestLabelSummary(t *testing.T) {
	t.Parallel()

	const dir = "testdata/label_summary"

	var buff bytes.Buffer
	e := task.Executor{
		Dir:     dir,
		Summary: true,
		Stdout:  &buff,
		Stderr:  &buff,
	}
	require.NoError(t, e.Setup())
	require.NoError(t, e.Run(context.Background(), &ast.Call{Task: "foo"}))
	assert.Contains(t, buff.String(), "foobar")
}

func TestLabelInStatus(t *testing.T) {
	t.Parallel()

	const dir = "testdata/label_status"

	e := task.Executor{
		Dir: dir,
	}
	require.NoError(t, e.Setup())
	err := e.Status(context.Background(), &ast.Call{Task: "foo"})
	assert.ErrorContains(t, err, "foobar")
}

func TestLabelWithVariableExpansion(t *testing.T) {
	t.Parallel()

	const dir = "testdata/label_var"

	var buff bytes.Buffer
	e := task.Executor{
		Dir:    dir,
		Stdout: &buff,
		Stderr: &buff,
	}
	require.NoError(t, e.Setup())
	require.NoError(t, e.Run(context.Background(), &ast.Call{Task: "foo"}))
	assert.Contains(t, buff.String(), "foobaz")
}

func TestLabelInSummary(t *testing.T) {
	t.Parallel()

	const dir = "testdata/label_summary"

	var buff bytes.Buffer
	e := task.Executor{
		Dir:    dir,
		Stdout: &buff,
		Stderr: &buff,
	}
	require.NoError(t, e.Setup())
	require.NoError(t, e.Run(context.Background(), &ast.Call{Task: "foo"}))
	assert.Contains(t, buff.String(), "foobar")
}

func TestPromptInSummary(t *testing.T) {
	t.Parallel()

	const dir = "testdata/prompt"
	tests := []struct {
		name      string
		input     string
		wantError bool
	}{
		{"test short approval", "y\n", false},
		{"test long approval", "yes\n", false},
		{"test uppercase approval", "Y\n", false},
		{"test stops task", "n\n", true},
		{"test junk value stops task", "foobar\n", true},
		{"test Enter stops task", "\n", true},
	}

	for _, test := range tests {
		t.Run(test.name, func(t *testing.T) {
			t.Parallel()

			var inBuff bytes.Buffer
			var outBuff bytes.Buffer
			var errBuff bytes.Buffer

			inBuff.Write([]byte(test.input))

			e := task.Executor{
				Dir:        dir,
				Stdin:      &inBuff,
				Stdout:     &outBuff,
				Stderr:     &errBuff,
				AssumeTerm: true,
			}
			require.NoError(t, e.Setup())

			err := e.Run(context.Background(), &ast.Call{Task: "foo"})

			if test.wantError {
				require.Error(t, err)
			} else {
				require.NoError(t, err)
			}
		})
	}
}

func TestPromptWithIndirectTask(t *testing.T) {
	t.Parallel()

	const dir = "testdata/prompt"
	var inBuff bytes.Buffer
	var outBuff bytes.Buffer
	var errBuff bytes.Buffer

	inBuff.Write([]byte("y\n"))

	e := task.Executor{
		Dir:        dir,
		Stdin:      &inBuff,
		Stdout:     &outBuff,
		Stderr:     &errBuff,
		AssumeTerm: true,
	}
	require.NoError(t, e.Setup())

	err := e.Run(context.Background(), &ast.Call{Task: "bar"})
	assert.Contains(t, outBuff.String(), "show-prompt")
	require.NoError(t, err)
}

func TestPromptAssumeYes(t *testing.T) {
	t.Parallel()

	const dir = "testdata/prompt"
	tests := []struct {
		name      string
		assumeYes bool
	}{
		{"--yes flag should skip prompt", true},
		{"task should raise errors.TaskCancelledError", false},
	}

	for _, test := range tests {
		t.Run(test.name, func(t *testing.T) {
			t.Parallel()

			var inBuff bytes.Buffer
			var outBuff bytes.Buffer
			var errBuff bytes.Buffer

			// always cancel the prompt so we can require.Error
			inBuff.Write([]byte("\n"))

			e := task.Executor{
				Dir:       dir,
				Stdin:     &inBuff,
				Stdout:    &outBuff,
				Stderr:    &errBuff,
				AssumeYes: test.assumeYes,
			}
			require.NoError(t, e.Setup())

			err := e.Run(context.Background(), &ast.Call{Task: "foo"})

			if !test.assumeYes {
				require.Error(t, err)
				return
			}
		})
	}
}

func TestNoLabelInList(t *testing.T) {
	t.Parallel()

	const dir = "testdata/label_list"

	var buff bytes.Buffer
	e := task.Executor{
		Dir:    dir,
		Stdout: &buff,
		Stderr: &buff,
	}
	require.NoError(t, e.Setup())
	if _, err := e.ListTasks(task.ListOptions{ListOnlyTasksWithDescriptions: true}); err != nil {
		t.Error(err)
	}
	assert.Contains(t, buff.String(), "foo")
}

// task -al case 1: listAll list all tasks
func TestListAllShowsNoDesc(t *testing.T) {
	t.Parallel()

	const dir = "testdata/list_mixed_desc"

	var buff bytes.Buffer
	e := task.Executor{
		Dir:    dir,
		Stdout: &buff,
		Stderr: &buff,
	}

	require.NoError(t, e.Setup())

	var title string
	if _, err := e.ListTasks(task.ListOptions{ListAllTasks: true}); err != nil {
		t.Error(err)
	}
	for _, title = range []string{
		"foo",
		"voo",
		"doo",
	} {
		assert.Contains(t, buff.String(), title)
	}
}

// task -al case 2: !listAll list some tasks (only those with desc)
func TestListCanListDescOnly(t *testing.T) {
	t.Parallel()

	const dir = "testdata/list_mixed_desc"

	var buff bytes.Buffer
	e := task.Executor{
		Dir:    dir,
		Stdout: &buff,
		Stderr: &buff,
	}

	require.NoError(t, e.Setup())
	if _, err := e.ListTasks(task.ListOptions{ListOnlyTasksWithDescriptions: true}); err != nil {
		t.Error(err)
	}

	var title string
	assert.Contains(t, buff.String(), "foo")
	for _, title = range []string{
		"voo",
		"doo",
	} {
		assert.NotContains(t, buff.String(), title)
	}
}

func TestListDescInterpolation(t *testing.T) {
	t.Parallel()

	const dir = "testdata/list_desc_interpolation"

	var buff bytes.Buffer
	e := task.Executor{
		Dir:    dir,
		Stdout: &buff,
		Stderr: &buff,
	}

	require.NoError(t, e.Setup())
	if _, err := e.ListTasks(task.ListOptions{ListOnlyTasksWithDescriptions: true}); err != nil {
		t.Error(err)
	}

	assert.Contains(t, buff.String(), "foo-var")
	assert.Contains(t, buff.String(), "bar-var")
}

func TestStatusVariables(t *testing.T) {
	t.Parallel()

	const dir = "testdata/status_vars"

	_ = os.RemoveAll(filepathext.SmartJoin(dir, ".task"))
	_ = os.Remove(filepathext.SmartJoin(dir, "generated.txt"))

	var buff bytes.Buffer
	e := task.Executor{
		Dir: dir,
		TempDir: task.TempDir{
			Remote:      filepathext.SmartJoin(dir, ".task"),
			Fingerprint: filepathext.SmartJoin(dir, ".task"),
		},
		Stdout:  &buff,
		Stderr:  &buff,
		Silent:  false,
		Verbose: true,
	}
	require.NoError(t, e.Setup())
	require.NoError(t, e.Run(context.Background(), &ast.Call{Task: "build"}))

	assert.Contains(t, buff.String(), "3e464c4b03f4b65d740e1e130d4d108a")

	inf, err := os.Stat(filepathext.SmartJoin(dir, "source.txt"))
	require.NoError(t, err)
	ts := fmt.Sprintf("%d", inf.ModTime().Unix())
	tf := inf.ModTime().String()

	assert.Contains(t, buff.String(), ts)
	assert.Contains(t, buff.String(), tf)
}

func TestCmdsVariables(t *testing.T) {
	t.Parallel()

	const dir = "testdata/cmds_vars"

	_ = os.RemoveAll(filepathext.SmartJoin(dir, ".task"))

	var buff bytes.Buffer
	e := task.Executor{
		Dir: dir,
		TempDir: task.TempDir{
			Remote:      filepathext.SmartJoin(dir, ".task"),
			Fingerprint: filepathext.SmartJoin(dir, ".task"),
		},
		Stdout:  &buff,
		Stderr:  &buff,
		Silent:  false,
		Verbose: true,
	}
	require.NoError(t, e.Setup())
	require.NoError(t, e.Run(context.Background(), &ast.Call{Task: "build"}))

	assert.Contains(t, buff.String(), "3e464c4b03f4b65d740e1e130d4d108a")

	inf, err := os.Stat(filepathext.SmartJoin(dir, "source.txt"))
	require.NoError(t, err)
	ts := fmt.Sprintf("%d", inf.ModTime().Unix())
	tf := inf.ModTime().String()

	assert.Contains(t, buff.String(), ts)
	assert.Contains(t, buff.String(), tf)
}

func TestInit(t *testing.T) {
	t.Parallel()

	const dir = "testdata/init"
	file := filepathext.SmartJoin(dir, "Taskfile.yml")

	_ = os.Remove(file)
	if _, err := os.Stat(file); err == nil {
		t.Errorf("Taskfile.yml should not exist")
	}

	if err := task.InitTaskfile(io.Discard, dir); err != nil {
		t.Error(err)
	}

	if _, err := os.Stat(file); err != nil {
		t.Errorf("Taskfile.yml should exist")
	}
	_ = os.Remove(file)
}

func TestCyclicDep(t *testing.T) {
	t.Parallel()

	const dir = "testdata/cyclic"

	e := task.Executor{
		Dir:    dir,
		Stdout: io.Discard,
		Stderr: io.Discard,
	}
	require.NoError(t, e.Setup())
	assert.IsType(t, &errors.TaskCalledTooManyTimesError{}, e.Run(context.Background(), &ast.Call{Task: "task-1"}))
}

func TestTaskVersion(t *testing.T) {
	t.Parallel()

	tests := []struct {
		Dir     string
		Version *semver.Version
		wantErr bool
	}{
		{"testdata/version/v1", semver.MustParse("1"), true},
		{"testdata/version/v2", semver.MustParse("2"), true},
		{"testdata/version/v3", semver.MustParse("3"), false},
	}

	for _, test := range tests {
		t.Run(test.Dir, func(t *testing.T) {
			t.Parallel()

			e := task.Executor{
				Dir:    test.Dir,
				Stdout: io.Discard,
				Stderr: io.Discard,
			}
			err := e.Setup()
			if test.wantErr {
				require.Error(t, err)
				return
			}
			require.NoError(t, err)
			assert.Equal(t, test.Version, e.Taskfile.Version)
			assert.Equal(t, 2, e.Taskfile.Tasks.Len())
		})
	}
}

func TestTaskIgnoreErrors(t *testing.T) {
	t.Parallel()

	const dir = "testdata/ignore_errors"

	e := task.Executor{
		Dir:    dir,
		Stdout: io.Discard,
		Stderr: io.Discard,
	}
	require.NoError(t, e.Setup())

	require.NoError(t, e.Run(context.Background(), &ast.Call{Task: "task-should-pass"}))
	require.Error(t, e.Run(context.Background(), &ast.Call{Task: "task-should-fail"}))
	require.NoError(t, e.Run(context.Background(), &ast.Call{Task: "cmd-should-pass"}))
	require.Error(t, e.Run(context.Background(), &ast.Call{Task: "cmd-should-fail"}))
}

func TestExpand(t *testing.T) {
	t.Parallel()

	const dir = "testdata/expand"

	home, err := os.UserHomeDir()
	if err != nil {
		t.Errorf("Couldn't get $HOME: %v", err)
	}
	var buff bytes.Buffer

	e := task.Executor{
		Dir:    dir,
		Stdout: &buff,
		Stderr: &buff,
	}
	require.NoError(t, e.Setup())
	require.NoError(t, e.Run(context.Background(), &ast.Call{Task: "pwd"}))
	assert.Equal(t, home, strings.TrimSpace(buff.String()))
}

func TestDry(t *testing.T) {
	t.Parallel()

	const dir = "testdata/dry"

	file := filepathext.SmartJoin(dir, "file.txt")
	_ = os.Remove(file)

	var buff bytes.Buffer

	e := task.Executor{
		Dir:    dir,
		Stdout: &buff,
		Stderr: &buff,
		Dry:    true,
	}
	require.NoError(t, e.Setup())
	require.NoError(t, e.Run(context.Background(), &ast.Call{Task: "build"}))

	assert.Equal(t, "task: [build] touch file.txt", strings.TrimSpace(buff.String()))
	if _, err := os.Stat(file); err == nil {
		t.Errorf("File should not exist %s", file)
	}
}

// TestDryChecksum tests if the checksum file is not being written to disk
// if the dry mode is enabled.
func TestDryChecksum(t *testing.T) {
	t.Parallel()

	const dir = "testdata/dry_checksum"

	checksumFile := filepathext.SmartJoin(dir, ".task/checksum/default")
	_ = os.Remove(checksumFile)

	e := task.Executor{
		Dir: dir,
		TempDir: task.TempDir{
			Remote:      filepathext.SmartJoin(dir, ".task"),
			Fingerprint: filepathext.SmartJoin(dir, ".task"),
		},
		Stdout: io.Discard,
		Stderr: io.Discard,
		Dry:    true,
	}
	require.NoError(t, e.Setup())
	require.NoError(t, e.Run(context.Background(), &ast.Call{Task: "default"}))

	_, err := os.Stat(checksumFile)
	require.Error(t, err, "checksum file should not exist")

	e.Dry = false
	require.NoError(t, e.Run(context.Background(), &ast.Call{Task: "default"}))
	_, err = os.Stat(checksumFile)
	require.NoError(t, err, "checksum file should exist")
}

func TestIncludes(t *testing.T) {
	t.Parallel()

	tt := fileContentTest{
		Dir:       "testdata/includes",
		Target:    "default",
		TrimSpace: true,
		Files: map[string]string{
			"main.txt":                                  "main",
			"included_directory.txt":                    "included_directory",
			"included_directory_without_dir.txt":        "included_directory_without_dir",
			"included_taskfile_without_dir.txt":         "included_taskfile_without_dir",
			"./module2/included_directory_with_dir.txt": "included_directory_with_dir",
			"./module2/included_taskfile_with_dir.txt":  "included_taskfile_with_dir",
			"os_include.txt":                            "os",
		},
	}
	t.Run("", func(t *testing.T) {
		t.Parallel()
		tt.Run(t)
	})
}

func TestIncludesMultiLevel(t *testing.T) {
	t.Parallel()

	tt := fileContentTest{
		Dir:       "testdata/includes_multi_level",
		Target:    "default",
		TrimSpace: true,
		Files: map[string]string{
			"called_one.txt":   "one",
			"called_two.txt":   "two",
			"called_three.txt": "three",
		},
	}
	t.Run("", func(t *testing.T) {
		t.Parallel()
		tt.Run(t)
	})
}

func TestIncludesRemote(t *testing.T) {
	enableExperimentForTest(t, &experiments.RemoteTaskfiles, "1")

	dir := "testdata/includes_remote"

	srv := httptest.NewServer(http.FileServer(http.Dir(dir)))
	defer srv.Close()

	tcs := []struct {
		firstRemote  string
		secondRemote string
	}{
		{
			firstRemote:  srv.URL + "/first/Taskfile.yml",
			secondRemote: srv.URL + "/first/second/Taskfile.yml",
		},
		{
			firstRemote:  srv.URL + "/first/Taskfile.yml",
			secondRemote: "./second/Taskfile.yml",
		},
	}

	tasks := []string{
		"first:write-file",
		"first:second:write-file",
	}

	for i, tc := range tcs {
		t.Run(fmt.Sprint(i), func(t *testing.T) {
			t.Setenv("FIRST_REMOTE_URL", tc.firstRemote)
			t.Setenv("SECOND_REMOTE_URL", tc.secondRemote)

			var buff SyncBuffer

			executors := []struct {
				name     string
				executor *task.Executor
			}{
				{
					name: "online, always download",
					executor: &task.Executor{
						Dir:      dir,
						Stdout:   &buff,
						Stderr:   &buff,
						Timeout:  time.Minute,
						Insecure: true,
						Logger:   &logger.Logger{Stdout: &buff, Stderr: &buff, Verbose: true},

						// Without caching
						AssumeYes: true,
						Download:  true,
					},
				},
				{
					name: "offline, use cache",
					executor: &task.Executor{
						Dir:      dir,
						Stdout:   &buff,
						Stderr:   &buff,
						Timeout:  time.Minute,
						Insecure: true,
						Logger:   &logger.Logger{Stdout: &buff, Stderr: &buff, Verbose: true},

						// With caching
						AssumeYes: false,
						Download:  false,
						Offline:   true,
					},
				},
			}

			for j, e := range executors {
				t.Run(fmt.Sprint(j), func(t *testing.T) {
					require.NoError(t, e.executor.Setup())

					for k, task := range tasks {
						t.Run(task, func(t *testing.T) {
							expectedContent := fmt.Sprint(rand.Int64())
							t.Setenv("CONTENT", expectedContent)

							outputFile := fmt.Sprintf("%d.%d.txt", i, k)
							t.Setenv("OUTPUT_FILE", outputFile)

							path := filepath.Join(dir, outputFile)
							require.NoError(t, os.RemoveAll(path))

							require.NoError(t, e.executor.Run(context.Background(), &ast.Call{Task: task}))

							actualContent, err := os.ReadFile(path)
							require.NoError(t, err)
							assert.Equal(t, expectedContent, strings.TrimSpace(string(actualContent)))
						})
					}
				})
			}

			t.Log("\noutput:\n", buff.buf.String())
		})
	}
}

func TestIncludeCycle(t *testing.T) {
	t.Parallel()

	const dir = "testdata/includes_cycle"

	var buff bytes.Buffer
	e := task.Executor{
		Dir:    dir,
		Stdout: &buff,
		Stderr: &buff,
		Silent: true,
	}

	err := e.Setup()
	require.Error(t, err)
	assert.Contains(t, err.Error(), "task: include cycle detected between")
}

func TestIncludesIncorrect(t *testing.T) {
	t.Parallel()

	const dir = "testdata/includes_incorrect"

	var buff bytes.Buffer
	e := task.Executor{
		Dir:    dir,
		Stdout: &buff,
		Stderr: &buff,
		Silent: true,
	}

	err := e.Setup()
	require.Error(t, err)
	assert.Contains(t, err.Error(), "Failed to parse testdata/includes_incorrect/incomplete.yml:", err.Error())
}

func TestIncludesEmptyMain(t *testing.T) {
	t.Parallel()

	tt := fileContentTest{
		Dir:       "testdata/includes_empty",
		Target:    "included:default",
		TrimSpace: true,
		Files: map[string]string{
			"file.txt": "default",
		},
	}
	t.Run("", func(t *testing.T) {
		t.Parallel()
		tt.Run(t)
	})
}

func TestIncludesHttp(t *testing.T) {
	enableExperimentForTest(t, &experiments.RemoteTaskfiles, "1")

	dir, err := filepath.Abs("testdata/includes_http")
	require.NoError(t, err)

	srv := httptest.NewServer(http.FileServer(http.Dir(dir)))
	defer srv.Close()

	t.Cleanup(func() {
		// This test fills the .task/remote directory with cache entries because the include URL
		// is different on every test due to the dynamic nature of the TCP port in srv.URL
		if err := os.RemoveAll(filepath.Join(dir, ".task")); err != nil {
			t.Logf("error cleaning up: %s", err)
		}
	})

	taskfiles, err := fs.Glob(os.DirFS(dir), "root-taskfile-*.yml")
	require.NoError(t, err)

	remotes := []struct {
		name string
		root string
	}{
		{
			name: "local",
			root: ".",
		},
		{
			name: "http-remote",
			root: srv.URL,
		},
	}

	for _, taskfile := range taskfiles {
		t.Run(taskfile, func(t *testing.T) {
			for _, remote := range remotes {
				t.Run(remote.name, func(t *testing.T) {
					t.Setenv("INCLUDE_ROOT", remote.root)
					entrypoint := filepath.Join(dir, taskfile)

					var buff SyncBuffer
					e := task.Executor{
						Entrypoint: entrypoint,
						Dir:        dir,
						Stdout:     &buff,
						Stderr:     &buff,
						Insecure:   true,
						Download:   true,
						AssumeYes:  true,
						Logger:     &logger.Logger{Stdout: &buff, Stderr: &buff, Verbose: true},
						Timeout:    time.Minute,
					}
					require.NoError(t, e.Setup())
					defer func() { t.Log("output:", buff.buf.String()) }()

					tcs := []struct {
						name, dir string
					}{
						{
							name: "second-with-dir-1:third-with-dir-1:default",
							dir:  filepath.Join(dir, "dir-1"),
						},
						{
							name: "second-with-dir-1:third-with-dir-2:default",
							dir:  filepath.Join(dir, "dir-2"),
						},
					}

					for _, tc := range tcs {
						t.Run(tc.name, func(t *testing.T) {
							task, err := e.CompiledTask(&ast.Call{Task: tc.name})
							require.NoError(t, err)
							assert.Equal(t, tc.dir, task.Dir)
						})
					}
				})
			}
		})
	}
}

func TestIncludesDependencies(t *testing.T) {
	t.Parallel()

	tt := fileContentTest{
		Dir:       "testdata/includes_deps",
		Target:    "default",
		TrimSpace: true,
		Files: map[string]string{
			"default.txt":     "default",
			"called_dep.txt":  "called_dep",
			"called_task.txt": "called_task",
		},
	}
	t.Run("", func(t *testing.T) {
		t.Parallel()
		tt.Run(t)
	})
}

func TestIncludesCallingRoot(t *testing.T) {
	t.Parallel()

	tt := fileContentTest{
		Dir:       "testdata/includes_call_root_task",
		Target:    "included:call-root",
		TrimSpace: true,
		Files: map[string]string{
			"root_task.txt": "root task",
		},
	}
	t.Run("", func(t *testing.T) {
		t.Parallel()
		tt.Run(t)
	})
}

func TestIncludesOptional(t *testing.T) {
	t.Parallel()

	tt := fileContentTest{
		Dir:       "testdata/includes_optional",
		Target:    "default",
		TrimSpace: true,
		Files: map[string]string{
			"called_dep.txt": "called_dep",
		},
	}
	t.Run("", func(t *testing.T) {
		t.Parallel()
		tt.Run(t)
	})
}

func TestIncludesOptionalImplicitFalse(t *testing.T) {
	t.Parallel()

	const dir = "testdata/includes_optional_implicit_false"
	wd, _ := os.Getwd()

	message := "stat %s/%s/TaskfileOptional.yml: no such file or directory"
	expected := fmt.Sprintf(message, wd, dir)

	e := task.Executor{
		Dir:    dir,
		Stdout: io.Discard,
		Stderr: io.Discard,
	}

	err := e.Setup()
	require.Error(t, err)
	assert.Equal(t, expected, err.Error())
}

func TestIncludesOptionalExplicitFalse(t *testing.T) {
	t.Parallel()

	const dir = "testdata/includes_optional_explicit_false"
	wd, _ := os.Getwd()

	message := "stat %s/%s/TaskfileOptional.yml: no such file or directory"
	expected := fmt.Sprintf(message, wd, dir)

	e := task.Executor{
		Dir:    dir,
		Stdout: io.Discard,
		Stderr: io.Discard,
	}

	err := e.Setup()
	require.Error(t, err)
	assert.Equal(t, expected, err.Error())
}

func TestIncludesFromCustomTaskfile(t *testing.T) {
	t.Parallel()

	tt := fileContentTest{
		Entrypoint: "testdata/includes_yaml/Custom.ext",
		Dir:        "testdata/includes_yaml",
		Target:     "default",
		TrimSpace:  true,
		Files: map[string]string{
			"main.txt":                         "main",
			"included_with_yaml_extension.txt": "included_with_yaml_extension",
			"included_with_custom_file.txt":    "included_with_custom_file",
		},
	}
	t.Run("", func(t *testing.T) {
		t.Parallel()
		tt.Run(t)
	})
}

func TestIncludesRelativePath(t *testing.T) {
	t.Parallel()

	const dir = "testdata/includes_rel_path"

	var buff bytes.Buffer
	e := task.Executor{
		Dir:    dir,
		Stdout: &buff,
		Stderr: &buff,
	}

	require.NoError(t, e.Setup())

	require.NoError(t, e.Run(context.Background(), &ast.Call{Task: "common:pwd"}))
	assert.Contains(t, buff.String(), "testdata/includes_rel_path/common")

	buff.Reset()
	require.NoError(t, e.Run(context.Background(), &ast.Call{Task: "included:common:pwd"}))
	assert.Contains(t, buff.String(), "testdata/includes_rel_path/common")
}

func TestIncludesInternal(t *testing.T) {
	t.Parallel()

	const dir = "testdata/internal_task"
	tests := []struct {
		name           string
		task           string
		expectedErr    bool
		expectedOutput string
	}{
		{"included internal task via task", "task-1", false, "Hello, World!\n"},
		{"included internal task via dep", "task-2", false, "Hello, World!\n"},
		{"included internal direct", "included:task-3", true, "task: No tasks with description available. Try --list-all to list all tasks\n"},
	}

	for _, test := range tests {
		t.Run(test.name, func(t *testing.T) {
			t.Parallel()

			var buff bytes.Buffer
			e := task.Executor{
				Dir:    dir,
				Stdout: &buff,
				Stderr: &buff,
				Silent: true,
			}
			require.NoError(t, e.Setup())

			err := e.Run(context.Background(), &ast.Call{Task: test.task})
			if test.expectedErr {
				require.Error(t, err)
			} else {
				require.NoError(t, err)
			}
			assert.Equal(t, test.expectedOutput, buff.String())
		})
	}
}

func TestIncludesFlatten(t *testing.T) {
	t.Parallel()

	const dir = "testdata/includes_flatten"
	tests := []struct {
		name           string
		taskfile       string
		task           string
		expectedErr    bool
		expectedOutput string
	}{
		{name: "included flatten", taskfile: "Taskfile.yml", task: "gen", expectedOutput: "gen from included\n"},
		{name: "included flatten with default", taskfile: "Taskfile.yml", task: "default", expectedOutput: "default from included flatten\n"},
		{name: "included flatten can call entrypoint tasks", taskfile: "Taskfile.yml", task: "from_entrypoint", expectedOutput: "from entrypoint\n"},
		{name: "included flatten with deps", taskfile: "Taskfile.yml", task: "with_deps", expectedOutput: "gen from included\nwith_deps from included\n"},
		{name: "included flatten nested", taskfile: "Taskfile.yml", task: "from_nested", expectedOutput: "from nested\n"},
		{name: "included flatten multiple same task", taskfile: "Taskfile.multiple.yml", task: "gen", expectedErr: true, expectedOutput: "task: Found multiple tasks (gen) included by \"included\"\""},
	}

	for _, test := range tests {
		t.Run(test.name, func(t *testing.T) {
			t.Parallel()

			var buff bytes.Buffer
			e := task.Executor{
				Dir:        dir,
				Entrypoint: dir + "/" + test.taskfile,
				Stdout:     &buff,
				Stderr:     &buff,
				Silent:     true,
			}
			err := e.Setup()
			if test.expectedErr {
				assert.EqualError(t, err, test.expectedOutput)
			} else {
				require.NoError(t, err)
				_ = e.Run(context.Background(), &ast.Call{Task: test.task})
				assert.Equal(t, test.expectedOutput, buff.String())
			}
		})
	}
}

func TestIncludesInterpolation(t *testing.T) { // nolint:paralleltest // cannot run in parallel
	const dir = "testdata/includes_interpolation"
	tests := []struct {
		name           string
		task           string
		expectedErr    bool
		expectedOutput string
	}{
		{"include", "include", false, "include\n"},
		{"include_with_env_variable", "include-with-env-variable", false, "include_with_env_variable\n"},
		{"include_with_dir", "include-with-dir", false, "included\n"},
	}
	t.Setenv("MODULE", "included")

	for _, test := range tests { // nolint:paralleltest // cannot run in parallel
		t.Run(test.name, func(t *testing.T) {
			var buff bytes.Buffer
			e := task.Executor{
				Dir:    filepath.Join(dir, test.name),
				Stdout: &buff,
				Stderr: &buff,
				Silent: true,
			}
			require.NoError(t, e.Setup())

			err := e.Run(context.Background(), &ast.Call{Task: test.task})
			if test.expectedErr {
				require.Error(t, err)
			} else {
				require.NoError(t, err)
			}
			assert.Equal(t, test.expectedOutput, buff.String())
		})
	}
}

func TestIncludesWithExclude(t *testing.T) {
	t.Parallel()

	var buff bytes.Buffer
	e := task.Executor{
		Dir:    "testdata/includes_with_excludes",
		Silent: true,
		Stdout: &buff,
		Stderr: &buff,
	}
	require.NoError(t, e.Setup())

	err := e.Run(context.Background(), &ast.Call{Task: "included:bar"})
	require.NoError(t, err)
	assert.Equal(t, "bar\n", buff.String())
	buff.Reset()

	err = e.Run(context.Background(), &ast.Call{Task: "included:foo"})
	require.Error(t, err)
	buff.Reset()

	err = e.Run(context.Background(), &ast.Call{Task: "bar"})
	require.Error(t, err)
	buff.Reset()

	err = e.Run(context.Background(), &ast.Call{Task: "foo"})
	require.NoError(t, err)
	assert.Equal(t, "foo\n", buff.String())
}

func TestIncludedTaskfileVarMerging(t *testing.T) {
	t.Parallel()

	const dir = "testdata/included_taskfile_var_merging"
	tests := []struct {
		name           string
		task           string
		expectedOutput string
	}{
		{"foo", "foo:pwd", "included_taskfile_var_merging/foo\n"},
		{"bar", "bar:pwd", "included_taskfile_var_merging/bar\n"},
	}
	for _, test := range tests {
		t.Run(test.name, func(t *testing.T) {
			t.Parallel()

			var buff bytes.Buffer
			e := task.Executor{
				Dir:    dir,
				Stdout: &buff,
				Stderr: &buff,
				Silent: true,
			}
			require.NoError(t, e.Setup())

			err := e.Run(context.Background(), &ast.Call{Task: test.task})
			require.NoError(t, err)
			assert.Contains(t, buff.String(), test.expectedOutput)
		})
	}
}

func TestInternalTask(t *testing.T) {
	t.Parallel()

	const dir = "testdata/internal_task"
	tests := []struct {
		name           string
		task           string
		expectedErr    bool
		expectedOutput string
	}{
		{"internal task via task", "task-1", false, "Hello, World!\n"},
		{"internal task via dep", "task-2", false, "Hello, World!\n"},
		{"internal direct", "task-3", true, ""},
	}

	for _, test := range tests {
		t.Run(test.name, func(t *testing.T) {
			t.Parallel()

			var buff bytes.Buffer
			e := task.Executor{
				Dir:    dir,
				Stdout: &buff,
				Stderr: &buff,
				Silent: true,
			}
			require.NoError(t, e.Setup())

			err := e.Run(context.Background(), &ast.Call{Task: test.task})
			if test.expectedErr {
				require.Error(t, err)
			} else {
				require.NoError(t, err)
			}
			assert.Equal(t, test.expectedOutput, buff.String())
		})
	}
}

func TestIncludesShadowedDefault(t *testing.T) {
	t.Parallel()

	tt := fileContentTest{
		Dir:       "testdata/includes_shadowed_default",
		Target:    "included",
		TrimSpace: true,
		Files: map[string]string{
			"file.txt": "shadowed",
		},
	}
	t.Run("", func(t *testing.T) {
		t.Parallel()
		tt.Run(t)
	})
}

func TestIncludesUnshadowedDefault(t *testing.T) {
	t.Parallel()

	tt := fileContentTest{
		Dir:       "testdata/includes_unshadowed_default",
		Target:    "included",
		TrimSpace: true,
		Files: map[string]string{
			"file.txt": "included",
		},
	}
	t.Run("", func(t *testing.T) {
		t.Parallel()
		tt.Run(t)
	})
}

func TestSupportedFileNames(t *testing.T) {
	t.Parallel()

	fileNames := []string{
		"Taskfile.yml",
		"Taskfile.yaml",
		"Taskfile.dist.yml",
		"Taskfile.dist.yaml",
	}
	for _, fileName := range fileNames {
		t.Run(fileName, func(t *testing.T) {
			t.Parallel()

			tt := fileContentTest{
				Dir:       fmt.Sprintf("testdata/file_names/%s", fileName),
				Target:    "default",
				TrimSpace: true,
				Files: map[string]string{
					"output.txt": "hello",
				},
			}
			tt.Run(t)
		})
	}
}

func TestSummary(t *testing.T) {
	t.Parallel()

	const dir = "testdata/summary"

	var buff bytes.Buffer
	e := task.Executor{
		Dir:     dir,
		Stdout:  &buff,
		Stderr:  &buff,
		Summary: true,
		Silent:  true,
	}
	require.NoError(t, e.Setup())
	require.NoError(t, e.Run(context.Background(), &ast.Call{Task: "task-with-summary"}, &ast.Call{Task: "other-task-with-summary"}))

	data, err := os.ReadFile(filepathext.SmartJoin(dir, "task-with-summary.txt"))
	require.NoError(t, err)

	expectedOutput := string(data)
	if runtime.GOOS == "windows" {
		expectedOutput = strings.ReplaceAll(expectedOutput, "\r\n", "\n")
	}

	assert.Equal(t, expectedOutput, buff.String())
}

func TestWhenNoDirAttributeItRunsInSameDirAsTaskfile(t *testing.T) {
	t.Parallel()

	const expected = "dir"
	const dir = "testdata/" + expected
	var out bytes.Buffer
	e := &task.Executor{
		Dir:    dir,
		Stdout: &out,
		Stderr: &out,
	}

	require.NoError(t, e.Setup())
	require.NoError(t, e.Run(context.Background(), &ast.Call{Task: "whereami"}))

	// got should be the "dir" part of "testdata/dir"
	got := strings.TrimSuffix(filepath.Base(out.String()), "\n")
	assert.Equal(t, expected, got, "Mismatch in the working directory")
}

func TestWhenDirAttributeAndDirExistsItRunsInThatDir(t *testing.T) {
	t.Parallel()

	const expected = "exists"
	const dir = "testdata/dir/explicit_exists"
	var out bytes.Buffer
	e := &task.Executor{
		Dir:    dir,
		Stdout: &out,
		Stderr: &out,
	}

	require.NoError(t, e.Setup())
	require.NoError(t, e.Run(context.Background(), &ast.Call{Task: "whereami"}))

	got := strings.TrimSuffix(filepath.Base(out.String()), "\n")
	assert.Equal(t, expected, got, "Mismatch in the working directory")
}

func TestWhenDirAttributeItCreatesMissingAndRunsInThatDir(t *testing.T) {
	t.Parallel()

	const expected = "createme"
	const dir = "testdata/dir/explicit_doesnt_exist/"
	const toBeCreated = dir + expected
	const target = "whereami"
	var out bytes.Buffer
	e := &task.Executor{
		Dir:    dir,
		Stdout: &out,
		Stderr: &out,
	}

	// Ensure that the directory to be created doesn't actually exist.
	_ = os.RemoveAll(toBeCreated)
	if _, err := os.Stat(toBeCreated); err == nil {
		t.Errorf("Directory should not exist: %v", err)
	}
	require.NoError(t, e.Setup())
	require.NoError(t, e.Run(context.Background(), &ast.Call{Task: target}))

	got := strings.TrimSuffix(filepath.Base(out.String()), "\n")
	assert.Equal(t, expected, got, "Mismatch in the working directory")

	// Clean-up after ourselves only if no error.
	_ = os.RemoveAll(toBeCreated)
}

func TestDynamicVariablesRunOnTheNewCreatedDir(t *testing.T) {
	t.Parallel()

	const expected = "created"
	const dir = "testdata/dir/dynamic_var_on_created_dir/"
	const toBeCreated = dir + expected
	const target = "default"
	var out bytes.Buffer
	e := &task.Executor{
		Dir:    dir,
		Stdout: &out,
		Stderr: &out,
	}

	// Ensure that the directory to be created doesn't actually exist.
	_ = os.RemoveAll(toBeCreated)
	if _, err := os.Stat(toBeCreated); err == nil {
		t.Errorf("Directory should not exist: %v", err)
	}
	require.NoError(t, e.Setup())
	require.NoError(t, e.Run(context.Background(), &ast.Call{Task: target}))

	got := strings.TrimSuffix(filepath.Base(out.String()), "\n")
	assert.Equal(t, expected, got, "Mismatch in the working directory")

	// Clean-up after ourselves only if no error.
	_ = os.RemoveAll(toBeCreated)
}

func TestDynamicVariablesShouldRunOnTheTaskDir(t *testing.T) {
	t.Parallel()

	tt := fileContentTest{
		Dir:       "testdata/dir/dynamic_var",
		Target:    "default",
		TrimSpace: false,
		Files: map[string]string{
			"subdirectory/from_root_taskfile.txt":          "subdirectory\n",
			"subdirectory/from_included_taskfile.txt":      "subdirectory\n",
			"subdirectory/from_included_taskfile_task.txt": "subdirectory\n",
			"subdirectory/from_interpolated_dir.txt":       "subdirectory\n",
		},
	}
	t.Run("", func(t *testing.T) {
		t.Parallel()
		tt.Run(t)
	})
}

func TestDisplaysErrorOnVersion1Schema(t *testing.T) {
	t.Parallel()

	e := task.Executor{
		Dir:    "testdata/version/v1",
		Stdout: io.Discard,
		Stderr: io.Discard,
	}
	err := e.Setup()
	require.Error(t, err)
	assert.Regexp(t, regexp.MustCompile(`task: Invalid schema version in Taskfile \".*testdata\/version\/v1\/Taskfile\.yml\":\nSchema version \(1\.0\.0\) no longer supported\. Please use v3 or above`), err.Error())
}

func TestDisplaysErrorOnVersion2Schema(t *testing.T) {
	t.Parallel()

	var buff bytes.Buffer
	e := task.Executor{
		Dir:    "testdata/version/v2",
		Stdout: io.Discard,
		Stderr: &buff,
	}
	err := e.Setup()
	require.Error(t, err)
	assert.Regexp(t, regexp.MustCompile(`task: Invalid schema version in Taskfile \".*testdata\/version\/v2\/Taskfile\.yml\":\nSchema version \(2\.0\.0\) no longer supported\. Please use v3 or above`), err.Error())
}

func TestShortTaskNotation(t *testing.T) {
	t.Parallel()

	const dir = "testdata/short_task_notation"

	var buff bytes.Buffer
	e := task.Executor{
		Dir:    dir,
		Stdout: &buff,
		Stderr: &buff,
		Silent: true,
	}
	require.NoError(t, e.Setup())
	require.NoError(t, e.Run(context.Background(), &ast.Call{Task: "default"}))
	assert.Equal(t, "string-slice-1\nstring-slice-2\nstring\n", buff.String())
}

func TestDotenvShouldIncludeAllEnvFiles(t *testing.T) {
	t.Parallel()

	tt := fileContentTest{
		Dir:       "testdata/dotenv/default",
		Target:    "default",
		TrimSpace: false,
		Files: map[string]string{
			"include.txt": "INCLUDE1='from_include1' INCLUDE2='from_include2'\n",
		},
	}
	t.Run("", func(t *testing.T) {
		t.Parallel()
		tt.Run(t)
	})
}

func TestDotenvShouldErrorWhenIncludingDependantDotenvs(t *testing.T) {
	t.Parallel()

	var buff bytes.Buffer
	e := task.Executor{
		Dir:     "testdata/dotenv/error_included_envs",
		Summary: true,
		Stdout:  &buff,
		Stderr:  &buff,
	}

	err := e.Setup()
	require.Error(t, err)
	assert.Contains(t, err.Error(), "move the dotenv")
}

func TestDotenvShouldAllowMissingEnv(t *testing.T) {
	t.Parallel()

	tt := fileContentTest{
		Dir:       "testdata/dotenv/missing_env",
		Target:    "default",
		TrimSpace: false,
		Files: map[string]string{
			"include.txt": "INCLUDE1='' INCLUDE2=''\n",
		},
	}
	t.Run("", func(t *testing.T) {
		t.Parallel()
		tt.Run(t)
	})
}

func TestDotenvHasLocalEnvInPath(t *testing.T) {
	t.Parallel()

	tt := fileContentTest{
		Dir:       "testdata/dotenv/local_env_in_path",
		Target:    "default",
		TrimSpace: false,
		Files: map[string]string{
			"var.txt": "VAR='var_in_dot_env_1'\n",
		},
	}
	t.Run("", func(t *testing.T) {
		t.Parallel()
		tt.Run(t)
	})
}

func TestDotenvHasLocalVarInPath(t *testing.T) {
	t.Parallel()

	tt := fileContentTest{
		Dir:       "testdata/dotenv/local_var_in_path",
		Target:    "default",
		TrimSpace: false,
		Files: map[string]string{
			"var.txt": "VAR='var_in_dot_env_3'\n",
		},
	}
	t.Run("", func(t *testing.T) {
		t.Parallel()
		tt.Run(t)
	})
}

func TestDotenvHasEnvVarInPath(t *testing.T) { // nolint:paralleltest // cannot run in parallel
	t.Setenv("ENV_VAR", "testing")

	tt := fileContentTest{
		Dir:       "testdata/dotenv/env_var_in_path",
		Target:    "default",
		TrimSpace: false,
		Files: map[string]string{
			"var.txt": "VAR='var_in_dot_env_2'\n",
		},
	}
	tt.Run(t)
}

func TestTaskDotenvParseErrorMessage(t *testing.T) {
	t.Parallel()

	e := task.Executor{
		Dir: "testdata/dotenv/parse_error",
	}

	path, _ := filepath.Abs(filepath.Join(e.Dir, ".env-with-error"))
	expected := fmt.Sprintf("error reading env file %s:", path)

	err := e.Setup()
	require.ErrorContains(t, err, expected)
}

func TestTaskDotenv(t *testing.T) {
	t.Parallel()

	tt := fileContentTest{
		Dir:       "testdata/dotenv_task/default",
		Target:    "dotenv",
		TrimSpace: true,
		Files: map[string]string{
			"dotenv.txt": "foo",
		},
	}
	t.Run("", func(t *testing.T) {
		t.Parallel()
		tt.Run(t)
	})
}

func TestTaskDotenvFail(t *testing.T) {
	t.Parallel()

	tt := fileContentTest{
		Dir:       "testdata/dotenv_task/default",
		Target:    "no-dotenv",
		TrimSpace: true,
		Files: map[string]string{
			"no-dotenv.txt": "global",
		},
	}
	t.Run("", func(t *testing.T) {
		t.Parallel()
		tt.Run(t)
	})
}

func TestTaskDotenvOverriddenByEnv(t *testing.T) {
	t.Parallel()

	tt := fileContentTest{
		Dir:       "testdata/dotenv_task/default",
		Target:    "dotenv-overridden-by-env",
		TrimSpace: true,
		Files: map[string]string{
			"dotenv-overridden-by-env.txt": "overridden",
		},
	}
	t.Run("", func(t *testing.T) {
		t.Parallel()
		tt.Run(t)
	})
}

func TestTaskDotenvWithVarName(t *testing.T) {
	t.Parallel()

	tt := fileContentTest{
		Dir:       "testdata/dotenv_task/default",
		Target:    "dotenv-with-var-name",
		TrimSpace: true,
		Files: map[string]string{
			"dotenv-with-var-name.txt": "foo",
		},
	}
	t.Run("", func(t *testing.T) {
		t.Parallel()
		tt.Run(t)
	})
}

func TestExitImmediately(t *testing.T) {
	t.Parallel()

	const dir = "testdata/exit_immediately"

	var buff bytes.Buffer
	e := task.Executor{
		Dir:    dir,
		Stdout: &buff,
		Stderr: &buff,
		Silent: true,
	}
	require.NoError(t, e.Setup())

	require.Error(t, e.Run(context.Background(), &ast.Call{Task: "default"}))
	assert.Contains(t, buff.String(), `"this_should_fail": executable file not found in $PATH`)
}

func TestRunOnlyRunsJobsHashOnce(t *testing.T) {
	t.Parallel()

	tt := fileContentTest{
		Dir:    "testdata/run",
		Target: "generate-hash",
		Files: map[string]string{
			"hash.txt": "starting 1\n1\n2\n",
		},
	}
	t.Run("", func(t *testing.T) {
		t.Parallel()
		tt.Run(t)
	})
}

func TestRunOnceSharedDeps(t *testing.T) {
	t.Parallel()

	const dir = "testdata/run_once_shared_deps"

	var buff bytes.Buffer
	e := task.Executor{
		Dir:      dir,
		Stdout:   &buff,
		Stderr:   &buff,
		ForceAll: true,
	}
	require.NoError(t, e.Setup())
	require.NoError(t, e.Run(context.Background(), &ast.Call{Task: "build"}))

	rx := regexp.MustCompile(`task: \[service-[a,b]:library:build\] echo "build library"`)
	matches := rx.FindAllStringSubmatch(buff.String(), -1)
	assert.Len(t, matches, 1)
	assert.Contains(t, buff.String(), `task: [service-a:build] echo "build a"`)
	assert.Contains(t, buff.String(), `task: [service-b:build] echo "build b"`)
}

func TestDeferredCmds(t *testing.T) {
	t.Parallel()

	const dir = "testdata/deferred"
	var buff bytes.Buffer
	e := task.Executor{
		Dir:    dir,
		Stdout: &buff,
		Stderr: &buff,
	}
	require.NoError(t, e.Setup())

	expectedOutputOrder := strings.TrimSpace(`
task: [task-2] echo 'cmd ran'
cmd ran
task: [task-2] exit 1
task: [task-2] echo 'failing' && exit 2
failing
echo ran
task-1 ran successfully
task: [task-1] echo 'task-1 ran successfully'
task-1 ran successfully
`)
	require.Error(t, e.Run(context.Background(), &ast.Call{Task: "task-2"}))
	assert.Contains(t, buff.String(), expectedOutputOrder)
}

func TestExitCodeZero(t *testing.T) {
	t.Parallel()

	const dir = "testdata/exit_code"
	var buff bytes.Buffer
	e := task.Executor{
		Dir:    dir,
		Stdout: &buff,
		Stderr: &buff,
	}
	require.NoError(t, e.Setup())

	require.NoError(t, e.Run(context.Background(), &ast.Call{Task: "exit-zero"}))
	assert.Equal(t, "FOO=bar - DYNAMIC_FOO=bar - EXIT_CODE=", strings.TrimSpace(buff.String()))
}

func TestExitCodeOne(t *testing.T) {
	t.Parallel()

	const dir = "testdata/exit_code"
	var buff bytes.Buffer
	e := task.Executor{
		Dir:    dir,
		Stdout: &buff,
		Stderr: &buff,
	}
	require.NoError(t, e.Setup())

	require.Error(t, e.Run(context.Background(), &ast.Call{Task: "exit-one"}))
	assert.Equal(t, "FOO=bar - DYNAMIC_FOO=bar - EXIT_CODE=1", strings.TrimSpace(buff.String()))
}

func TestIgnoreNilElements(t *testing.T) {
	t.Parallel()

	tests := []struct {
		name string
		dir  string
	}{
		{"nil cmd", "testdata/ignore_nil_elements/cmds"},
		{"nil dep", "testdata/ignore_nil_elements/deps"},
		{"nil include", "testdata/ignore_nil_elements/includes"},
		{"nil precondition", "testdata/ignore_nil_elements/preconditions"},
	}

	for _, test := range tests {
		t.Run(test.name, func(t *testing.T) {
			t.Parallel()

			var buff bytes.Buffer
			e := task.Executor{
				Dir:    test.dir,
				Stdout: &buff,
				Stderr: &buff,
				Silent: true,
			}
			require.NoError(t, e.Setup())
			require.NoError(t, e.Run(context.Background(), &ast.Call{Task: "default"}))
			assert.Equal(t, "string-slice-1\n", buff.String())
		})
	}
}

func TestOutputGroup(t *testing.T) {
	t.Parallel()

	const dir = "testdata/output_group"
	var buff bytes.Buffer
	e := task.Executor{
		Dir:    dir,
		Stdout: &buff,
		Stderr: &buff,
	}
	require.NoError(t, e.Setup())

	expectedOutputOrder := strings.TrimSpace(`
task: [hello] echo 'Hello!'
::group::hello
Hello!
::endgroup::
task: [bye] echo 'Bye!'
::group::bye
Bye!
::endgroup::
`)
	require.NoError(t, e.Run(context.Background(), &ast.Call{Task: "bye"}))
	t.Log(buff.String())
	assert.Equal(t, strings.TrimSpace(buff.String()), expectedOutputOrder)
}

func TestOutputGroupErrorOnlySwallowsOutputOnSuccess(t *testing.T) {
	t.Parallel()

	const dir = "testdata/output_group_error_only"
	var buff bytes.Buffer
	e := task.Executor{
		Dir:    dir,
		Stdout: &buff,
		Stderr: &buff,
	}
	require.NoError(t, e.Setup())

	require.NoError(t, e.Run(context.Background(), &ast.Call{Task: "passing"}))
	t.Log(buff.String())
	assert.Empty(t, buff.String())
}

func TestOutputGroupErrorOnlyShowsOutputOnFailure(t *testing.T) {
	t.Parallel()

	const dir = "testdata/output_group_error_only"
	var buff bytes.Buffer
	e := task.Executor{
		Dir:    dir,
		Stdout: &buff,
		Stderr: &buff,
	}
	require.NoError(t, e.Setup())

	require.Error(t, e.Run(context.Background(), &ast.Call{Task: "failing"}))
	t.Log(buff.String())
	assert.Contains(t, "failing-output", strings.TrimSpace(buff.String()))
	assert.NotContains(t, "passing", strings.TrimSpace(buff.String()))
}

func TestIncludedVars(t *testing.T) {
	t.Parallel()

	const dir = "testdata/include_with_vars"
	var buff bytes.Buffer
	e := task.Executor{
		Dir:    dir,
		Stdout: &buff,
		Stderr: &buff,
	}
	require.NoError(t, e.Setup())

	expectedOutputOrder := strings.TrimSpace(`
task: [included1:task1] echo "VAR_1 is included1-var1"
VAR_1 is included1-var1
task: [included1:task1] echo "VAR_2 is included-default-var2"
VAR_2 is included-default-var2
task: [included2:task1] echo "VAR_1 is included2-var1"
VAR_1 is included2-var1
task: [included2:task1] echo "VAR_2 is included-default-var2"
VAR_2 is included-default-var2
task: [included3:task1] echo "VAR_1 is included-default-var1"
VAR_1 is included-default-var1
task: [included3:task1] echo "VAR_2 is included-default-var2"
VAR_2 is included-default-var2
`)
	require.NoError(t, e.Run(context.Background(), &ast.Call{Task: "task1"}))
	t.Log(buff.String())
	assert.Equal(t, strings.TrimSpace(buff.String()), expectedOutputOrder)
}

func TestIncludedVarsMultiLevel(t *testing.T) {
	t.Parallel()

	const dir = "testdata/include_with_vars_multi_level"
	var buff bytes.Buffer
	e := task.Executor{
		Dir:    dir,
		Stdout: &buff,
		Stderr: &buff,
	}
	require.NoError(t, e.Setup())

	expectedOutputOrder := strings.TrimSpace(`
task: [lib:greet] echo 'Hello world'
Hello world
task: [foo:lib:greet] echo 'Hello foo'
Hello foo
task: [bar:lib:greet] echo 'Hello bar'
Hello bar
`)
	require.NoError(t, e.Run(context.Background(), &ast.Call{Task: "default"}))
	t.Log(buff.String())
	assert.Equal(t, expectedOutputOrder, strings.TrimSpace(buff.String()))
}

func TestErrorCode(t *testing.T) {
	t.Parallel()

	const dir = "testdata/error_code"
	tests := []struct {
		name     string
		task     string
		expected int
	}{
		{
			name:     "direct task",
			task:     "direct",
			expected: 42,
		}, {
			name:     "indirect task",
			task:     "indirect",
			expected: 42,
		},
	}

	for _, test := range tests {
		t.Run(test.name, func(t *testing.T) {
			t.Parallel()

			var buff bytes.Buffer
			e := &task.Executor{
				Dir:    dir,
				Stdout: &buff,
				Stderr: &buff,
				Silent: true,
			}
			require.NoError(t, e.Setup())

			err := e.Run(context.Background(), &ast.Call{Task: test.task})
			require.Error(t, err)
			taskRunErr, ok := err.(*errors.TaskRunError)
			assert.True(t, ok, "cannot cast returned error to *task.TaskRunError")
			assert.Equal(t, test.expected, taskRunErr.TaskExitCode(), "unexpected exit code from task")
		})
	}
}

func TestEvaluateSymlinksInPaths(t *testing.T) { // nolint:paralleltest // cannot run in parallel
	const dir = "testdata/evaluate_symlinks_in_paths"
	var buff bytes.Buffer
	e := &task.Executor{
		Dir:    dir,
		Stdout: &buff,
		Stderr: &buff,
		Silent: false,
	}
	tests := []struct {
		name     string
		task     string
		expected string
	}{
		{
			name:     "default (1)",
			task:     "default",
			expected: "task: [default] echo \"some job\"\nsome job",
		},
		{
			name:     "test-sym (1)",
			task:     "test-sym",
			expected: "task: [test-sym] echo \"shared file source changed\" > src/shared/b",
		},
		{
			name:     "default (2)",
			task:     "default",
			expected: "task: [default] echo \"some job\"\nsome job",
		},
		{
			name:     "default (3)",
			task:     "default",
			expected: `task: Task "default" is up to date`,
		},
		{
			name:     "reset",
			task:     "reset",
			expected: "task: [reset] echo \"shared file source\" > src/shared/b\ntask: [reset] echo \"file source\" > src/a",
		},
	}
	for _, test := range tests { // nolint:paralleltest // cannot run in parallel
		t.Run(test.name, func(t *testing.T) {
			require.NoError(t, e.Setup())
			err := e.Run(context.Background(), &ast.Call{Task: test.task})
			require.NoError(t, err)
			assert.Equal(t, test.expected, strings.TrimSpace(buff.String()))
			buff.Reset()
		})
	}
	err := os.RemoveAll(dir + "/.task")
	require.NoError(t, err)
}

func TestTaskfileWalk(t *testing.T) {
	t.Parallel()

	tests := []struct {
		name     string
		dir      string
		expected string
	}{
		{
			name:     "walk from root directory",
			dir:      "testdata/taskfile_walk",
			expected: "foo\n",
		}, {
			name:     "walk from sub directory",
			dir:      "testdata/taskfile_walk/foo",
			expected: "foo\n",
		}, {
			name:     "walk from sub sub directory",
			dir:      "testdata/taskfile_walk/foo/bar",
			expected: "foo\n",
		},
	}
	for _, test := range tests {
		t.Run(test.name, func(t *testing.T) {
			t.Parallel()

			var buff bytes.Buffer
			e := task.Executor{
				Dir:    test.dir,
				Stdout: &buff,
				Stderr: &buff,
			}
			require.NoError(t, e.Setup())
			require.NoError(t, e.Run(context.Background(), &ast.Call{Task: "default"}))
			assert.Equal(t, test.expected, buff.String())
		})
	}
}

func TestUserWorkingDirectory(t *testing.T) {
	t.Parallel()

	var buff bytes.Buffer
	e := task.Executor{
		Dir:    "testdata/user_working_dir",
		Stdout: &buff,
		Stderr: &buff,
	}
	wd, err := os.Getwd()
	require.NoError(t, err)
	require.NoError(t, e.Setup())
	require.NoError(t, e.Run(context.Background(), &ast.Call{Task: "default"}))
	assert.Equal(t, fmt.Sprintf("%s\n", wd), buff.String())
}

func TestUserWorkingDirectoryWithIncluded(t *testing.T) {
	t.Parallel()

	wd, err := os.Getwd()
	require.NoError(t, err)

	wd = filepathext.SmartJoin(wd, "testdata/user_working_dir_with_includes/somedir")

	var buff bytes.Buffer
	e := task.Executor{
		UserWorkingDir: wd,
		Dir:            "testdata/user_working_dir_with_includes",
		Stdout:         &buff,
		Stderr:         &buff,
	}

	require.NoError(t, err)
	require.NoError(t, e.Setup())
	require.NoError(t, e.Run(context.Background(), &ast.Call{Task: "included:echo"}))
	assert.Equal(t, fmt.Sprintf("%s\n", wd), buff.String())
}

func TestPlatforms(t *testing.T) {
	t.Parallel()

	var buff bytes.Buffer
	e := task.Executor{
		Dir:    "testdata/platforms",
		Stdout: &buff,
		Stderr: &buff,
	}
	require.NoError(t, e.Setup())
	require.NoError(t, e.Run(context.Background(), &ast.Call{Task: "build-" + runtime.GOOS}))
	assert.Equal(t, fmt.Sprintf("task: [build-%s] echo 'Running task on %s'\nRunning task on %s\n", runtime.GOOS, runtime.GOOS, runtime.GOOS), buff.String())
}

func TestPOSIXShellOptsGlobalLevel(t *testing.T) {
	t.Parallel()

	var buff bytes.Buffer
	e := task.Executor{
		Dir:    "testdata/shopts/global_level",
		Stdout: &buff,
		Stderr: &buff,
	}
	require.NoError(t, e.Setup())

	err := e.Run(context.Background(), &ast.Call{Task: "pipefail"})
	require.NoError(t, err)
	assert.Equal(t, "pipefail\ton\n", buff.String())
}

func TestPOSIXShellOptsTaskLevel(t *testing.T) {
	t.Parallel()

	var buff bytes.Buffer
	e := task.Executor{
		Dir:    "testdata/shopts/task_level",
		Stdout: &buff,
		Stderr: &buff,
	}
	require.NoError(t, e.Setup())

	err := e.Run(context.Background(), &ast.Call{Task: "pipefail"})
	require.NoError(t, err)
	assert.Equal(t, "pipefail\ton\n", buff.String())
}

func TestPOSIXShellOptsCommandLevel(t *testing.T) {
	t.Parallel()

	var buff bytes.Buffer
	e := task.Executor{
		Dir:    "testdata/shopts/command_level",
		Stdout: &buff,
		Stderr: &buff,
	}
	require.NoError(t, e.Setup())

	err := e.Run(context.Background(), &ast.Call{Task: "pipefail"})
	require.NoError(t, err)
	assert.Equal(t, "pipefail\ton\n", buff.String())
}

func TestBashShellOptsGlobalLevel(t *testing.T) {
	t.Parallel()

	var buff bytes.Buffer
	e := task.Executor{
		Dir:    "testdata/shopts/global_level",
		Stdout: &buff,
		Stderr: &buff,
	}
	require.NoError(t, e.Setup())

	err := e.Run(context.Background(), &ast.Call{Task: "globstar"})
	require.NoError(t, err)
	assert.Equal(t, "globstar\ton\n", buff.String())
}

func TestBashShellOptsTaskLevel(t *testing.T) {
	t.Parallel()

	var buff bytes.Buffer
	e := task.Executor{
		Dir:    "testdata/shopts/task_level",
		Stdout: &buff,
		Stderr: &buff,
	}
	require.NoError(t, e.Setup())

	err := e.Run(context.Background(), &ast.Call{Task: "globstar"})
	require.NoError(t, err)
	assert.Equal(t, "globstar\ton\n", buff.String())
}

func TestBashShellOptsCommandLevel(t *testing.T) {
	t.Parallel()

	var buff bytes.Buffer
	e := task.Executor{
		Dir:    "testdata/shopts/command_level",
		Stdout: &buff,
		Stderr: &buff,
	}
	require.NoError(t, e.Setup())

	err := e.Run(context.Background(), &ast.Call{Task: "globstar"})
	require.NoError(t, err)
	assert.Equal(t, "globstar\ton\n", buff.String())
}

func TestSplitArgs(t *testing.T) {
	t.Parallel()

	var buff bytes.Buffer
	e := task.Executor{
		Dir:    "testdata/split_args",
		Stdout: &buff,
		Stderr: &buff,
		Silent: true,
	}
	require.NoError(t, e.Setup())

	vars := ast.NewVars()
	vars.Set("CLI_ARGS", ast.Var{Value: "foo bar 'foo bar baz'"})

	err := e.Run(context.Background(), &ast.Call{Task: "default", Vars: vars})
	require.NoError(t, err)
	assert.Equal(t, "3\n", buff.String())
}

func TestSingleCmdDep(t *testing.T) {
	t.Parallel()

	tt := fileContentTest{
		Dir:    "testdata/single_cmd_dep",
		Target: "foo",
		Files: map[string]string{
			"foo.txt": "foo\n",
			"bar.txt": "bar\n",
		},
	}
	t.Run("", func(t *testing.T) {
		t.Parallel()
		tt.Run(t)
	})
}

func TestSilence(t *testing.T) {
	t.Parallel()

	var buff bytes.Buffer
	e := task.Executor{
		Dir:    "testdata/silent",
		Stdout: &buff,
		Stderr: &buff,
		Silent: false,
	}
	require.NoError(t, e.Setup())

	// First verify that the silent flag is in place.
	task, err := e.GetTask(&ast.Call{Task: "task-test-silent-calls-chatty-silenced"})
	require.NoError(t, err, "Unable to look up task task-test-silent-calls-chatty-silenced")
	require.True(t, task.Cmds[0].Silent, "The task task-test-silent-calls-chatty-silenced should have a silent call to chatty")

	// Then test the two basic cases where the task is silent or not.
	// A silenced task.
	err = e.Run(context.Background(), &ast.Call{Task: "silent"})
	require.NoError(t, err)
	require.Empty(t, buff.String(), "siWhile running lent: Expected not see output, because the task is silent")

	buff.Reset()

	// A chatty (not silent) task.
	err = e.Run(context.Background(), &ast.Call{Task: "chatty"})
	require.NoError(t, err)
	require.NotEmpty(t, buff.String(), "chWhile running atty: Expected to see output, because the task is not silent")

	buff.Reset()

	// Then test invoking the two task from other tasks.
	// A silenced task that calls a chatty task.
	err = e.Run(context.Background(), &ast.Call{Task: "task-test-silent-calls-chatty-non-silenced"})
	require.NoError(t, err)
	require.NotEmpty(t, buff.String(), "While running task-test-silent-calls-chatty-non-silenced: Expected to see output. The task is silenced, but the called task is not. Silence does not propagate to called tasks.")

	buff.Reset()

	// A silent task that does a silent call to a chatty task.
	err = e.Run(context.Background(), &ast.Call{Task: "task-test-silent-calls-chatty-silenced"})
	require.NoError(t, err)
	require.Empty(t, buff.String(), "While running task-test-silent-calls-chatty-silenced: Expected not to see output. The task calls chatty task, but the call is silenced.")

	buff.Reset()

	// A chatty task that does a call to a chatty task.
	err = e.Run(context.Background(), &ast.Call{Task: "task-test-chatty-calls-chatty-non-silenced"})
	require.NoError(t, err)
	require.NotEmpty(t, buff.String(), "While running task-test-chatty-calls-chatty-non-silenced: Expected to see output. Both caller and callee are chatty and not silenced.")

	buff.Reset()

	// A chatty task that does a silenced call to a chatty task.
	err = e.Run(context.Background(), &ast.Call{Task: "task-test-chatty-calls-chatty-silenced"})
	require.NoError(t, err)
	require.NotEmpty(t, buff.String(), "While running task-test-chatty-calls-chatty-silenced: Expected to see output. Call to a chatty task is silenced, but the parent task is not.")

	buff.Reset()

	// A chatty task with no cmd's of its own that does a silenced call to a chatty task.
	err = e.Run(context.Background(), &ast.Call{Task: "task-test-no-cmds-calls-chatty-silenced"})
	require.NoError(t, err)
	require.Empty(t, buff.String(), "While running task-test-no-cmds-calls-chatty-silenced: Expected not to see output. While the task itself is not silenced, it does not have any cmds and only does an invocation of a silenced task.")

	buff.Reset()

	// A chatty task that does a silenced invocation of a task.
	err = e.Run(context.Background(), &ast.Call{Task: "task-test-chatty-calls-silenced-cmd"})
	require.NoError(t, err)
	require.Empty(t, buff.String(), "While running task-test-chatty-calls-silenced-cmd: Expected not to see output. While the task itself is not silenced, its call to the chatty task is silent.")

	buff.Reset()

	// Then test calls via dependencies.
	// A silent task that depends on a chatty task.
	err = e.Run(context.Background(), &ast.Call{Task: "task-test-is-silent-depends-on-chatty-non-silenced"})
	require.NoError(t, err)
	require.NotEmpty(t, buff.String(), "While running task-test-is-silent-depends-on-chatty-non-silenced: Expected to see output. The task is silent and depends on a chatty task. Dependencies does not inherit silence.")

	buff.Reset()

	// A silent task that depends on a silenced chatty task.
	err = e.Run(context.Background(), &ast.Call{Task: "task-test-is-silent-depends-on-chatty-silenced"})
	require.NoError(t, err)
	require.Empty(t, buff.String(), "While running task-test-is-silent-depends-on-chatty-silenced: Expected not to see output. The task is silent and has a silenced dependency on a chatty task.")

	buff.Reset()

	// A chatty task that, depends on a silenced chatty task.
	err = e.Run(context.Background(), &ast.Call{Task: "task-test-is-chatty-depends-on-chatty-silenced"})
	require.NoError(t, err)
	require.Empty(t, buff.String(), "While running task-test-is-chatty-depends-on-chatty-silenced: Expected not to see output. The task is chatty but does not have commands and has a silenced dependency on a chatty task.")

	buff.Reset()
}

func TestForce(t *testing.T) {
	t.Parallel()

	tests := []struct {
		name     string
		env      map[string]string
		force    bool
		forceAll bool
	}{
		{
			name:  "force",
			force: true,
		},
		{
			name:     "force-all",
			forceAll: true,
		},
		{
			name:  "force with gentle force experiment",
			force: true,
			env: map[string]string{
				"TASK_X_GENTLE_FORCE": "1",
			},
		},
		{
			name:     "force-all with gentle force experiment",
			forceAll: true,
			env: map[string]string{
				"TASK_X_GENTLE_FORCE": "1",
			},
		},
	}
	for _, tt := range tests {
		t.Run(tt.name, func(t *testing.T) {
			t.Parallel()

			var buff bytes.Buffer
			e := task.Executor{
				Dir:      "testdata/force",
				Stdout:   &buff,
				Stderr:   &buff,
				Force:    tt.force,
				ForceAll: tt.forceAll,
			}
			require.NoError(t, e.Setup())
			require.NoError(t, e.Run(context.Background(), &ast.Call{Task: "task-with-dep"}))
		})
	}
}

func TestForCmds(t *testing.T) {
	t.Parallel()

	tests := []struct {
		name           string
		expectedOutput string
	}{
		{
			name:           "loop-explicit",
			expectedOutput: "a\nb\nc\n",
		},
		{
			name:           "loop-matrix",
			expectedOutput: "windows/amd64\nwindows/arm64\nlinux/amd64\nlinux/arm64\ndarwin/amd64\ndarwin/arm64\n",
		},
		{
			name:           "loop-sources",
			expectedOutput: "bar\nfoo\n",
		},
		{
			name:           "loop-sources-glob",
			expectedOutput: "bar\nfoo\n",
		},
		{
			name:           "loop-vars",
			expectedOutput: "foo\nbar\n",
		},
		{
			name:           "loop-vars-sh",
			expectedOutput: "bar\nfoo\n",
		},
		{
			name:           "loop-task",
			expectedOutput: "foo\nbar\n",
		},
		{
			name:           "loop-task-as",
			expectedOutput: "foo\nbar\n",
		},
		{
			name:           "loop-different-tasks",
			expectedOutput: "1\n2\n3\n",
		},
	}

	for _, test := range tests {
		t.Run(test.name, func(t *testing.T) {
			t.Parallel()

			var stdOut bytes.Buffer
			var stdErr bytes.Buffer
			e := task.Executor{
				Dir:    "testdata/for/cmds",
				Stdout: &stdOut,
				Stderr: &stdErr,
				Silent: true,
				Force:  true,
			}
			require.NoError(t, e.Setup())
			require.NoError(t, e.Run(context.Background(), &ast.Call{Task: test.name}))
			assert.Equal(t, test.expectedOutput, stdOut.String())
		})
	}
}

func TestForDeps(t *testing.T) {
	t.Parallel()

	tests := []struct {
		name                   string
		expectedOutputContains []string
	}{
		{
			name:                   "loop-explicit",
			expectedOutputContains: []string{"a\n", "b\n", "c\n"},
		},
		{
			name: "loop-matrix",
			expectedOutputContains: []string{
				"windows/amd64\n",
				"windows/arm64\n",
				"linux/amd64\n",
				"linux/arm64\n",
				"darwin/amd64\n",
				"darwin/arm64\n",
			},
		},
		{
			name:                   "loop-sources",
			expectedOutputContains: []string{"bar\n", "foo\n"},
		},
		{
			name:                   "loop-sources-glob",
			expectedOutputContains: []string{"bar\n", "foo\n"},
		},
		{
			name:                   "loop-vars",
			expectedOutputContains: []string{"foo\n", "bar\n"},
		},
		{
			name:                   "loop-vars-sh",
			expectedOutputContains: []string{"bar\n", "foo\n"},
		},
		{
			name:                   "loop-task",
			expectedOutputContains: []string{"foo\n", "bar\n"},
		},
		{
			name:                   "loop-task-as",
			expectedOutputContains: []string{"foo\n", "bar\n"},
		},
		{
			name:                   "loop-different-tasks",
			expectedOutputContains: []string{"1\n", "2\n", "3\n"},
		},
	}

	for _, test := range tests {
		t.Run(test.name, func(t *testing.T) {
			t.Parallel()

			// We need to use a sync buffer here as deps are run concurrently
			var buff SyncBuffer
			e := task.Executor{
				Dir:    "testdata/for/deps",
				Stdout: &buff,
				Stderr: &buff,
				Silent: true,
				Force:  true,
				// Force output of each dep to be grouped together to prevent interleaving
				OutputStyle: ast.Output{Name: "group"},
			}
			require.NoError(t, e.Setup())
			require.NoError(t, e.Run(context.Background(), &ast.Call{Task: test.name}))
			for _, expectedOutputContains := range test.expectedOutputContains {
				assert.Contains(t, buff.buf.String(), expectedOutputContains)
			}
		})
	}
}

func TestWildcard(t *testing.T) {
	t.Parallel()

	tests := []struct {
		name           string
		call           string
		expectedOutput string
		wantErr        bool
	}{
		{
			name:           "basic wildcard",
			call:           "wildcard-foo",
			expectedOutput: "Hello foo\n",
		},
		{
			name:           "double wildcard",
			call:           "foo-wildcard-bar",
			expectedOutput: "Hello foo bar\n",
		},
		{
			name:           "store wildcard",
			call:           "start-foo",
			expectedOutput: "Starting foo\n",
		},
		{
			name:           "matches exactly",
			call:           "matches-exactly-*",
			expectedOutput: "I don't consume matches: []\n",
		},
		{
			name:    "no matches",
			call:    "no-match",
			wantErr: true,
		},
		{
			name:    "multiple matches",
			call:    "wildcard-foo-bar",
			wantErr: true,
		},
	}

	for _, test := range tests {
		t.Run(test.call, func(t *testing.T) {
			t.Parallel()

			var buff bytes.Buffer
			e := task.Executor{
				Dir:    "testdata/wildcards",
				Stdout: &buff,
				Stderr: &buff,
				Silent: true,
				Force:  true,
			}
			require.NoError(t, e.Setup())
			if test.wantErr {
				require.Error(t, e.Run(context.Background(), &ast.Call{Task: test.call}))
				return
			}
			require.NoError(t, e.Run(context.Background(), &ast.Call{Task: test.call}))
			assert.Equal(t, test.expectedOutput, buff.String())
		})
	}
}

func TestReference(t *testing.T) {
	t.Parallel()

	tests := []struct {
		name           string
		call           string
		expectedOutput string
	}{
		{
			name:           "reference in command",
			call:           "ref-cmd",
			expectedOutput: "1\n",
		},
		{
			name:           "reference in dependency",
			call:           "ref-dep",
			expectedOutput: "1\n",
		},
		{
			name:           "reference using templating resolver",
			call:           "ref-resolver",
			expectedOutput: "1\n",
		},
		{
			name:           "reference using templating resolver and dynamic var",
			call:           "ref-resolver-sh",
			expectedOutput: "Alice has 3 children called Bob, Charlie, and Diane\n",
		},
	}

	for _, test := range tests {
		t.Run(test.call, func(t *testing.T) {
			t.Parallel()

			var buff bytes.Buffer
			e := task.Executor{
				Dir:    "testdata/var_references",
				Stdout: &buff,
				Stderr: &buff,
				Silent: true,
				Force:  true,
			}
			require.NoError(t, e.Setup())
			require.NoError(t, e.Run(context.Background(), &ast.Call{Task: test.call}))
			assert.Equal(t, test.expectedOutput, buff.String())
		})
	}
}

// enableExperimentForTest enables the experiment behind pointer e for the duration of test t and sub-tests,
// with the experiment being restored to its previous state when tests complete.
//
// Typically experiments are controlled via TASK_X_ env vars, but we cannot use those in tests
// because the experiment settings are parsed during experiments.init(), before any tests run.
func enableExperimentForTest(t *testing.T, e *experiments.Experiment, val string) {
	t.Helper()

	prev := *e
	*e = experiments.Experiment{
		Name:    prev.Name,
		Enabled: true,
		Value:   val,
	}
	t.Cleanup(func() { *e = prev })
}<|MERGE_RESOLUTION|>--- conflicted
+++ resolved
@@ -130,10 +130,7 @@
 			"global.txt":         "FOO='foo' BAR='overridden' BAZ='baz'\n",
 			"multiple_type.txt":  "FOO='1' BAR='true' BAZ='1.1'\n",
 			"not-overridden.txt": "QUX='from_os'\n",
-<<<<<<< HEAD
 			"dynamic.txt":        "foo\n",
-=======
->>>>>>> e5d82370
 		},
 	}
 	tt.Run(t)
