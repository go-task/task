--- conflicted
+++ resolved
@@ -1,6 +1,5 @@
 package taskfile
 
-<<<<<<< HEAD
 import (
 	"strings"
 )
@@ -9,9 +8,6 @@
 const NamespaceSeparator = ":"
 
 // Tasks representas a group of tasks
-=======
-// Tasks represents a group of tasks
->>>>>>> e81e2802
 type Tasks map[string]*Task
 
 // Task represents a task
