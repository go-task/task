package read

import (
	"errors"
	"fmt"
	"os"
	"path/filepath"
	"runtime"

	"github.com/go-task/task/v2/internal/taskfile"
<<<<<<< HEAD
)

// ErrIncludedTaskfilesCantHaveIncludes is returned when a included Taskfile contains includes
var ErrIncludedTaskfilesCantHaveIncludes = errors.New(
	`task: Included Taskfiles can't have includes. 
		Please, move the include to the main Taskfile`,
=======

	"gopkg.in/yaml.v2"
)

var (
	// ErrIncludedTaskfilesCantHaveIncludes is returned when a included Taskfile contains includes
	ErrIncludedTaskfilesCantHaveIncludes = errors.New("task: Included Taskfiles can't have includes. Please, move the include to the main Taskfile")

	// ErrNoTaskfileFound is returned when Taskfile.yml is not found
	ErrNoTaskfileFound = errors.New(`task: No Taskfile.yml found. Use "task --init" to create a new one`)
>>>>>>> 468ff182
)

// Taskfile reads a Taskfile for a given directory
func Taskfile(dir string) (*taskfile.Taskfile, error) {
	path := filepath.Join(dir, "Taskfile.yml")
	if _, err := os.Stat(path); err != nil {
		return nil, ErrNoTaskfileFound
	}
	t, err := taskfile.LoadFromPath(path)
	if err != nil {
		return nil, err
	}

	if err := t.ProcessIncludes(dir); err != nil {
		return nil, err
	}

	path = filepath.Join(dir, fmt.Sprintf("Taskfile_%s.yml", runtime.GOOS))
	if _, err = os.Stat(path); err == nil {
		osTaskfile, err := taskfile.LoadFromPath(path)
		if err != nil {
			return nil, err
		}
		if err = taskfile.Merge(nil, t, osTaskfile); err != nil {
			return nil, err
		}
	}

	for name, task := range t.Tasks {
		task.Task = name
	}

	return t, nil
}<|MERGE_RESOLUTION|>--- conflicted
+++ resolved
@@ -8,25 +8,17 @@
 	"runtime"
 
 	"github.com/go-task/task/v2/internal/taskfile"
-<<<<<<< HEAD
-)
-
-// ErrIncludedTaskfilesCantHaveIncludes is returned when a included Taskfile contains includes
-var ErrIncludedTaskfilesCantHaveIncludes = errors.New(
-	`task: Included Taskfiles can't have includes. 
-		Please, move the include to the main Taskfile`,
-=======
-
-	"gopkg.in/yaml.v2"
 )
 
 var (
-	// ErrIncludedTaskfilesCantHaveIncludes is returned when a included Taskfile contains includes
-	ErrIncludedTaskfilesCantHaveIncludes = errors.New("task: Included Taskfiles can't have includes. Please, move the include to the main Taskfile")
+	ErrIncludedTaskfilesCantHaveIncludes = errors.New(
+		`task: Included Taskfiles can't have includes. 
+		Please, move the include to the main Taskfile`,
+	)
 
-	// ErrNoTaskfileFound is returned when Taskfile.yml is not found
-	ErrNoTaskfileFound = errors.New(`task: No Taskfile.yml found. Use "task --init" to create a new one`)
->>>>>>> 468ff182
+	ErrNoTaskfileFound = errors.New(
+		`task: No Taskfile.yml found. Use "task --init" to create a new one`,
+	)
 )
 
 // Taskfile reads a Taskfile for a given directory
