package flags

import (
	"cmp"
	"log"
	"os"
	"path/filepath"
	"time"

	"github.com/spf13/pflag"

	"github.com/go-task/task/v3"
	"github.com/go-task/task/v3/errors"
	"github.com/go-task/task/v3/experiments"
	"github.com/go-task/task/v3/internal/sort"
	"github.com/go-task/task/v3/taskfile/ast"
	"github.com/go-task/task/v3/taskrc"
	taskrcast "github.com/go-task/task/v3/taskrc/ast"
)

const usage = `Usage: task [flags...] [task...]

Runs the specified task(s). Falls back to the "default" task if no task name
was specified, or lists all tasks if an unknown task name was specified.

Example: 'task hello' with the following 'Taskfile.yml' file will generate an
'output.txt' file with the content "hello".

'''
version: '3'
tasks:
  hello:
    cmds:
      - echo "I am going to write a file named 'output.txt' now."
      - echo "hello" > output.txt
    generates:
      - output.txt
'''

Options:
`

var (
	Version             bool
	Help                bool
	Init                bool
	Completion          string
	List                bool
	ListAll             bool
	ListJson            bool
	TaskSort            string
	Status              bool
	NoStatus            bool
	Nested              bool
	Insecure            bool
	Force               bool
	ForceAll            bool
	Watch               bool
	Verbose             bool
	Silent              bool
	AssumeYes           bool
	Dry                 bool
	Summary             bool
	ExitCode            bool
	Parallel            bool
	Concurrency         int
	Dir                 string
	Entrypoint          string
	Output              ast.Output
	Color               bool
	Interval            time.Duration
	Global              bool
	Experiments         bool
	Download            bool
	Offline             bool
	ClearCache          bool
	Timeout             time.Duration
	CacheExpiryDuration time.Duration
	FailFast            bool
)

func init() {
	// Config files can enable experiments which alter the availability and/or
	// behavior of some flags, so we need to parse the experiments before the
	// flags. However, we need the --taskfile and --dir flags before we can
	// parse the experiments as they can alter the location of the config files.
	// Because of this circular dependency, we parse the flags twice. First, we
	// get the --taskfile and --dir flags, then we parse the experiments, then
	// we parse the flags again to get the full set. We use a flagset here so
	// that we can parse a subset of flags without exiting on error.
	var dir, entrypoint string
	fs := pflag.NewFlagSet("experiments", pflag.ContinueOnError)
	fs.StringVarP(&dir, "dir", "d", "", "")
	fs.StringVarP(&entrypoint, "taskfile", "t", "", "")
	fs.Usage = func() {}
	_ = fs.Parse(os.Args[1:])

	// Parse the experiments
	dir = cmp.Or(dir, filepath.Dir(entrypoint))

	config, _ := taskrc.GetConfig(dir)
	experiments.ParseWithConfig(dir, config)

	// Parse the rest of the flags
	log.SetFlags(0)
	log.SetOutput(os.Stderr)
	pflag.Usage = func() {
		log.Print(usage)
		pflag.PrintDefaults()
	}

	pflag.BoolVar(&Version, "version", false, "Show Task version.")
	pflag.BoolVarP(&Help, "help", "h", false, "Shows Task usage.")
	pflag.BoolVarP(&Init, "init", "i", false, "Creates a new Taskfile.yml in the current folder.")
	pflag.StringVar(&Completion, "completion", "", "Generates shell completion script.")
	pflag.BoolVarP(&List, "list", "l", false, "Lists tasks with description of current Taskfile.")
	pflag.BoolVarP(&ListAll, "list-all", "a", false, "Lists tasks with or without a description.")
	pflag.BoolVarP(&ListJson, "json", "j", false, "Formats task list as JSON.")
	pflag.StringVar(&TaskSort, "sort", "", "Changes the order of the tasks when listed. [default|alphanumeric|none].")
	pflag.BoolVar(&Status, "status", false, "Exits with non-zero exit code if any of the given tasks is not up-to-date.")
	pflag.BoolVar(&NoStatus, "no-status", false, "Ignore status when listing tasks as JSON")
	pflag.BoolVar(&Nested, "nested", false, "Nest namespaces when listing tasks as JSON")
	pflag.BoolVar(&Insecure, "insecure", getConfig(config, func() *bool { return config.Remote.Insecure }, false), "Forces Task to download Taskfiles over insecure connections.")
	pflag.BoolVarP(&Watch, "watch", "w", false, "Enables watch of the given task.")
	pflag.BoolVarP(&Verbose, "verbose", "v", getConfig(config, func() *bool { return config.Verbose }, false), "Enables verbose mode.")
	pflag.BoolVarP(&Silent, "silent", "s", false, "Disables echoing.")
	pflag.BoolVarP(&AssumeYes, "yes", "y", false, "Assume \"yes\" as answer to all prompts.")
	pflag.BoolVarP(&Parallel, "parallel", "p", false, "Executes tasks provided on command line in parallel.")
	pflag.BoolVarP(&Dry, "dry", "n", false, "Compiles and prints tasks in the order that they would be run, without executing them.")
	pflag.BoolVar(&Summary, "summary", false, "Show summary about a task.")
	pflag.BoolVarP(&ExitCode, "exit-code", "x", false, "Pass-through the exit code of the task command.")
	pflag.StringVarP(&Dir, "dir", "d", "", "Sets the directory in which Task will execute and look for a Taskfile.")
	pflag.StringVarP(&Entrypoint, "taskfile", "t", "", `Choose which Taskfile to run. Defaults to "Taskfile.yml".`)
	pflag.StringVarP(&Output.Name, "output", "o", "", "Sets output style: [interleaved|group|prefixed].")
	pflag.StringVar(&Output.Group.Begin, "output-group-begin", "", "Message template to print before a task's grouped output.")
	pflag.StringVar(&Output.Group.End, "output-group-end", "", "Message template to print after a task's grouped output.")
	pflag.BoolVar(&Output.Group.ErrorOnly, "output-group-error-only", false, "Swallow output from successful tasks.")
	pflag.BoolVarP(&Color, "color", "c", true, "Colored output. Enabled by default. Set flag to false or use NO_COLOR=1 to disable.")
	pflag.IntVarP(&Concurrency, "concurrency", "C", getConfig(config, func() *int { return config.Concurrency }, 0), "Limit number of tasks to run concurrently.")
	pflag.DurationVarP(&Interval, "interval", "I", 0, "Interval to watch for changes.")
	pflag.BoolVarP(&Global, "global", "g", false, "Runs global Taskfile, from $HOME/{T,t}askfile.{yml,yaml}.")
	pflag.BoolVar(&Experiments, "experiments", false, "Lists all the available experiments and whether or not they are enabled.")

	// Gentle force experiment will override the force flag and add a new force-all flag
	if experiments.GentleForce.Enabled() {
		pflag.BoolVarP(&Force, "force", "f", false, "Forces execution of the directly called task.")
		pflag.BoolVar(&ForceAll, "force-all", false, "Forces execution of the called task and all its dependant tasks.")
	} else {
		pflag.BoolVarP(&ForceAll, "force", "f", false, "Forces execution even when the task is up-to-date.")
	}

	// Remote Taskfiles experiment will adds the "download" and "offline" flags
	if experiments.RemoteTaskfiles.Enabled() {
		pflag.BoolVar(&Download, "download", false, "Downloads a cached version of a remote Taskfile.")
		pflag.BoolVar(&Offline, "offline", getConfig(config, func() *bool { return config.Remote.Offline }, false), "Forces Task to only use local or cached Taskfiles.")
		pflag.DurationVar(&Timeout, "timeout", getConfig(config, func() *time.Duration { return config.Remote.Timeout }, time.Second*10), "Timeout for downloading remote Taskfiles.")
		pflag.BoolVar(&ClearCache, "clear-cache", false, "Clear the remote cache.")
		pflag.DurationVar(&CacheExpiryDuration, "expiry", getConfig(config, func() *time.Duration { return config.Remote.CacheExpiry }, 0), "Expiry duration for cached remote Taskfiles.")
	}
<<<<<<< HEAD

	pflag.BoolVar(&FailFast, "failfast", false, "Run parallel deps to completion but still exit non-zero if any failed.")

=======
>>>>>>> 599591ad
	pflag.Parse()
}

func Validate() error {
	if Download && Offline {
		return errors.New("task: You can't set both --download and --offline flags")
	}

	if Download && ClearCache {
		return errors.New("task: You can't set both --download and --clear-cache flags")
	}

	if Global && Dir != "" {
		return errors.New("task: You can't set both --global and --dir")
	}

	if Output.Name != "group" {
		if Output.Group.Begin != "" {
			return errors.New("task: You can't set --output-group-begin without --output=group")
		}
		if Output.Group.End != "" {
			return errors.New("task: You can't set --output-group-end without --output=group")
		}
		if Output.Group.ErrorOnly {
			return errors.New("task: You can't set --output-group-error-only without --output=group")
		}
	}

	if List && ListAll {
		return errors.New("task: cannot use --list and --list-all at the same time")
	}

	if ListJson && !List && !ListAll {
		return errors.New("task: --json only applies to --list or --list-all")
	}

	if NoStatus && !ListJson {
		return errors.New("task: --no-status only applies to --json with --list or --list-all")
	}

	if Nested && !ListJson {
		return errors.New("task: --nested only applies to --json with --list or --list-all")
	}

	return nil
}

// WithFlags is a special internal functional option that is used to pass flags
// from the CLI into any constructor that accepts functional options.
func WithFlags() task.ExecutorOption {
	return &flagsOption{}
}

type flagsOption struct{}

func (o *flagsOption) ApplyToExecutor(e *task.Executor) {
	// Set the sorter
	var sorter sort.Sorter
	switch TaskSort {
	case "none":
		sorter = sort.NoSort
	case "alphanumeric":
		sorter = sort.AlphaNumeric
	}

	// Change the directory to the user's home directory if the global flag is set
	dir := Dir
	if Global {
		home, err := os.UserHomeDir()
		if err == nil {
			dir = home
		}
	}

	e.Options(
		task.WithDir(dir),
		task.WithEntrypoint(Entrypoint),
		task.WithForce(Force),
		task.WithForceAll(ForceAll),
		task.WithInsecure(Insecure),
		task.WithDownload(Download),
		task.WithOffline(Offline),
		task.WithTimeout(Timeout),
		task.WithCacheExpiryDuration(CacheExpiryDuration),
		task.WithWatch(Watch),
		task.WithVerbose(Verbose),
		task.WithSilent(Silent),
		task.WithAssumeYes(AssumeYes),
		task.WithDry(Dry || Status),
		task.WithSummary(Summary),
		task.WithParallel(Parallel),
		task.WithColor(Color),
		task.WithConcurrency(Concurrency),
		task.WithInterval(Interval),
		task.WithOutputStyle(Output),
		task.WithTaskSorter(sorter),
		task.WithVersionCheck(true),
	)
}

// getConfig extracts a config value directly from a pointer field with a fallback default
func getConfig[T any](config *taskrcast.TaskRC, fieldFunc func() *T, fallback T) T {
	if config == nil {
		return fallback
	}

	field := fieldFunc()
	if field != nil {
		return *field
	}
	return fallback
}<|MERGE_RESOLUTION|>--- conflicted
+++ resolved
@@ -157,12 +157,9 @@
 		pflag.BoolVar(&ClearCache, "clear-cache", false, "Clear the remote cache.")
 		pflag.DurationVar(&CacheExpiryDuration, "expiry", getConfig(config, func() *time.Duration { return config.Remote.CacheExpiry }, 0), "Expiry duration for cached remote Taskfiles.")
 	}
-<<<<<<< HEAD
 
 	pflag.BoolVar(&FailFast, "failfast", false, "Run parallel deps to completion but still exit non-zero if any failed.")
 
-=======
->>>>>>> 599591ad
 	pflag.Parse()
 }
 
