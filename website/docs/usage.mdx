--- conflicted
+++ resolved
@@ -441,7 +441,6 @@
 
 ```
 
-<<<<<<< HEAD
 #### Flatten Override
 
 When using flatten, it may be desirable to override a specific command that is included. When enabled, you can avoid multiple task conflicts by instead overriding the task in the default namespace.
@@ -499,11 +498,6 @@
 Greet
 Foo
 ```
-=======
-
-
-
->>>>>>> ad45c7ae
 
 ### Vars of included Taskfiles
 
