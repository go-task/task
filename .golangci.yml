# NOTE(@andreynering): The linters listed here are additions on top of
# those enabled by default:
#
# https://golangci-lint.run/usage/linters/#enabled-by-default

linters:
  enable:
    - depguard
    - goimports
    - gofmt
    - gofumpt
<<<<<<< HEAD
    - noctx
=======
    - misspell
>>>>>>> e1818e9e

linters-settings:
  depguard:
    rules:
      main:
        files:
          - "$all"
          - "!$test"
          - "!**/errors/*.go"
        deny:
          - pkg: "errors"
            desc: "Use github.com/go-task/task/v3/errors instead"
  goimports:
    local-prefixes: github.com/go-task
  gofmt:
    rewrite-rules:
      - pattern: 'interface{}'
        replacement: 'any'<|MERGE_RESOLUTION|>--- conflicted
+++ resolved
@@ -9,11 +9,8 @@
     - goimports
     - gofmt
     - gofumpt
-<<<<<<< HEAD
+    - misspell
     - noctx
-=======
-    - misspell
->>>>>>> e1818e9e
 
 linters-settings:
   depguard:
