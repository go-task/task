--- conflicted
+++ resolved
@@ -9,15 +9,12 @@
     - goimports
     - gofmt
     - gofumpt
-<<<<<<< HEAD
+    - misspell
+    - noctx
     - paralleltest
     - tenv
     - thelper
     - tparallel
-=======
-    - misspell
-    - noctx
->>>>>>> b9a5d1c5
 
 linters-settings:
   depguard:
