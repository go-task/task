--- conflicted
+++ resolved
@@ -12,14 +12,11 @@
   @vmaerten).
 - Improved shell completion scripts (Zsh, Fish, PowerShell) by adding missing
   flags and dynamic experimental feature detection (#2532 by @vmaerten).
-<<<<<<< HEAD
 - Improved performance of fuzzy task name matching by implementing lazy
   initialization. Added `--disable-fuzzy` flag and `disable-fuzzy` taskrc option
   to allow disabling fuzzy matching entirely (#2521, #2523 by @vmaerten).
-=======
 - Added LLM-optimized documentation via VitePress plugin, generating `llms.txt`
   and `llms-full.txt` for AI-powered development tools (#2513 by @vmaerten).
->>>>>>> eb285fa3
 
 ## v3.45.5 - 2025-11-11
 
