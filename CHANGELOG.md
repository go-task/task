# Changelog

## Unreleased

- Small bug fix: closing "Taskfile.yml" once we're done reading it
  ([#963](https://github.com/go-task/task/issues/963), [#964](https://github.com/go-task/task/pull/964) by @HeCorr).
<<<<<<< HEAD
- Fixes a bug in v2 that caused a panic when using a `Taskfile_{{OS}}.yml` file
  ([#961](https://github.com/go-task/task/issues/961), [#971](https://github.com/go-task/task/pull/971) by @pd93).
=======
- Fixed a bug where watch intervals set in the Taskfile were not being respected ([#969](https://github.com/go-task/task/pull/969), [#970](https://github.com/go-task/task/pull/970) by @pd93)
>>>>>>> 796097e3
- Add `--json` flag (alias `-j`) with the intent to improve support for code
  editors and add room to other possible integrations. This is basic for now,
  but we plan to add more info in the near future
  ([#936](https://github.com/go-task/task/pull/936) by @davidalpert, [#764](https://github.com/go-task/task/issues/764)).

## v3.19.0 - 2022-12-05

- Installation via npm now supports [pnpm](https://pnpm.io/) as well
  ([go-task/go-npm#2](https://github.com/go-task/go-npm/issues/2), [go-task/go-npm#3](https://github.com/go-task/go-npm/pull/3)).
- It's now possible to run Taskfiles from subdirectories! A new `USER_WORKING_DIR` special
  variable was added to add even more flexibility for monorepos
  ([#289](https://github.com/go-task/task/issues/289), [#920](https://github.com/go-task/task/pull/920)).
- Add task-level `dotenv` support
  ([#389](https://github.com/go-task/task/issues/389), [#904](https://github.com/go-task/task/pull/904)).
- It's now possible to use global level variables on `includes`
  ([#942](https://github.com/go-task/task/issues/942), [#943](https://github.com/go-task/task/pull/943)).
- The website got a brand new [translation to Chinese](https://task-zh.readthedocs.io/zh_CN/latest/)
  by [@DeronW](https://github.com/DeronW). Thanks!

## v3.18.0 - 2022-11-12

- Show aliases on `task --list --silent` (`task --ls`). This means that aliases
  will be completed by the completion scripts
  ([#919](https://github.com/go-task/task/pull/919)).
- Tasks in the root Taskfile will now be displayed first in `--list`/`--list-all`
  output ([#806](https://github.com/go-task/task/pull/806), [#890](https://github.com/go-task/task/pull/890)).
- It's now possible to call a `default` task in an included Taskfile by using
  just the namespace. For example: `docs:default` is now automatically
  aliased to `docs`
  ([#661](https://github.com/go-task/task/issues/661), [#815](https://github.com/go-task/task/pull/815)).

## v3.17.0 - 2022-10-14

- Add a "Did you mean ...?" suggestion when a task does not exits another one
  with a similar name is found
  ([#867](https://github.com/go-task/task/issues/867), [#880](https://github.com/go-task/task/pull/880)).
- Now YAML parse errors will print which Taskfile failed to parse
  ([#885](https://github.com/go-task/task/issues/885), [#887](https://github.com/go-task/task/pull/887)).
- Add ability to set `aliases` for tasks and namespaces ([#268](https://github.com/go-task/task/pull/268), [#340](https://github.com/go-task/task/pull/340), [#879](https://github.com/go-task/task/pull/879)).
- Improvements to Fish shell completion
  ([#897](https://github.com/go-task/task/pull/897)).
- Added ability to set a different watch interval by setting
  `interval: '500ms'` or using the `--interval=500ms` flag
  ([#813](https://github.com/go-task/task/issues/813), [#865](https://github.com/go-task/task/pull/865)).
- Add colored output to `--list`, `--list-all` and `--summary` flags ([#845](https://github.com/go-task/task/pull/845), [#874](https://github.com/go-task/task/pull/874)).
- Fix unexpected behavior where `label:` was being shown instead of the task
  name on `--list`
  ([#603](https://github.com/go-task/task/issues/603), [#877](https://github.com/go-task/task/pull/877)).

## v3.16.0 - 2022-09-29

- Add `npm` as new installation method: `npm i -g @go-task/cli`
  ([#870](https://github.com/go-task/task/issues/870), [#871](https://github.com/go-task/task/pull/871), [npm package](https://www.npmjs.com/package/@go-task/cli)).
- Add support to marking tasks and includes as internal, which will hide them
  from `--list` and `--list-all`
  ([#818](https://github.com/go-task/task/pull/818)).

## v3.15.2 - 2022-09-08

- Fix error when using variable in `env:` introduced in the previous release
  ([#858](https://github.com/go-task/task/issues/858), [#866](https://github.com/go-task/task/pull/866)).
- Fix handling of `CLI_ARGS` (`--`) in Bash completion
  ([#863](https://github.com/go-task/task/pull/863)).
- On zsh completion, add ability to replace `--list-all` with `--list` as
  already possible on the Bash completion
  ([#861](https://github.com/go-task/task/pull/861)).

## v3.15.0 - 2022-09-03

- Add new special variables `ROOT_DIR` and `TASKFILE_DIR`. This was a highly
  requested feature
  ([#215](https://github.com/go-task/task/issues/215), [#857](https://github.com/go-task/task/pull/857), [Documentation](https://taskfile.dev/api/#special-variables)).
- Follow symlinks on `sources`
  ([#826](https://github.com/go-task/task/issues/826), [#831](https://github.com/go-task/task/pull/831)).
- Improvements and fixes to Bash completion
  ([#835](https://github.com/go-task/task/pull/835), [#844](https://github.com/go-task/task/pull/844)).

## v3.14.1 - 2022-08-03

- Always resolve relative include paths relative to the including Taskfile
  ([#822](https://github.com/go-task/task/issues/822), [#823](https://github.com/go-task/task/pull/823)).
- Fix ZSH and PowerShell completions to consider all tasks instead of just the
  public ones (those with descriptions)
  ([#803](https://github.com/go-task/task/pull/803)).

## v3.14.0 - 2022-07-08

- Add ability to override the `.task` directory location with the
  `TASK_TEMP_DIR` environment variable.
- Allow to override Task colors using environment variables:
  `TASK_COLOR_RESET`, `TASK_COLOR_BLUE`, `TASK_COLOR_GREEN`,
  `TASK_COLOR_CYAN`, `TASK_COLOR_YELLOW`, `TASK_COLOR_MAGENTA`
  and `TASK_COLOR_RED`
  ([#568](https://github.com/go-task/task/pull/568), [#792](https://github.com/go-task/task/pull/792)).
- Fixed bug when using the `output: group` mode where STDOUT and STDERR were
  being print in separated blocks instead of in the right order
  ([#779](https://github.com/go-task/task/issues/779)).
- Starting on this release, ARM architecture binaries are been released to Snap
  as well
  ([#795](https://github.com/go-task/task/issues/795)).
- i386 binaries won't be available anymore on Snap because Ubuntu removed the support
  for this architecture.
- Upgrade mvdan.cc/sh, which fixes a bug with associative arrays
  ([#785](https://github.com/go-task/task/issues/785), [mvdan/sh#884](https://github.com/mvdan/sh/issues/884), [mvdan/sh#893](https://github.com/mvdan/sh/pull/893)).

## v3.13.0 - 2022-06-13

- Added `-n` as an alias to `--dry`
  ([#776](https://github.com/go-task/task/issues/776), [#777](https://github.com/go-task/task/pull/777)).
- Fix behavior of interrupt (SIGINT, SIGTERM) signals. Task will now give time
  for the processes running to do cleanup work
  ([#458](https://github.com/go-task/task/issues/458), [#479](https://github.com/go-task/task/pull/479), [#728](https://github.com/go-task/task/issues/728), [#769](https://github.com/go-task/task/pull/769)).
- Add new `--exit-code` (`-x`) flag that will pass-through the exit form the
  command being ran
  ([#755](https://github.com/go-task/task/pull/755)).

## v3.12.1 - 2022-05-10

- Fixed bug where, on Windows, variables were ending with `\r` because we were
  only removing the final `\n` but not `\r\n`
  ([#717](https://github.com/go-task/task/issues/717)).

## v3.12.0 - 2022-03-31

- The `--list` and `--list-all` flags can now be combined with the `--silent`
  flag to print the task names only, without their description
  ([#691](https://github.com/go-task/task/pull/691)).
- Added support for multi-level inclusion of Taskfiles. This means that
  included Taskfiles can also include other Taskfiles. Before this was limited
  to one level
  ([#390](https://github.com/go-task/task/issues/390), [#623](https://github.com/go-task/task/discussions/623), [#656](https://github.com/go-task/task/pull/656)).
- Add ability to specify vars when including a Taskfile.
  [Check out the documentation](https://taskfile.dev/#/usage?id=vars-of-included-taskfiles)
  for more information.
  ([#677](https://github.com/go-task/task/pull/677)).

## v3.11.0 - 2022-02-19

- Task now supports printing begin and end messages when using the `group`
  output mode, useful for grouping tasks in CI systems.
  [Check out the documentation](http://taskfile.dev/#/usage?id=output-syntax) for more information
  ([#647](https://github.com/go-task/task/issues/647), [#651](https://github.com/go-task/task/pull/651)).
- Add `Taskfile.dist.yml` and `Taskfile.dist.yaml` to the supported file
  name list. [Check out the documentation](https://taskfile.dev/#/usage?id=supported-file-names) for more information
  ([#498](https://github.com/go-task/task/issues/498), [#666](https://github.com/go-task/task/pull/666)).

## v3.10.0 - 2022-01-04

- A new `--list-all` (alias `-a`) flag is now available. It's similar to the
  exiting `--list` (`-l`) but prints all tasks, even those without a
  description
  ([#383](https://github.com/go-task/task/issues/383), [#401](https://github.com/go-task/task/pull/401)).
- It's now possible to schedule cleanup commands to run once a task finishes
  with the `defer:` keyword
  ([Documentation](https://taskfile.dev/#/usage?id=doing-task-cleanup-with-defer), [#475](https://github.com/go-task/task/issues/475), [#626](https://github.com/go-task/task/pull/626)).
- Remove long deprecated and undocumented `$` variable prefix and `^` command
  prefix
  ([#642](https://github.com/go-task/task/issues/642), [#644](https://github.com/go-task/task/issues/644), [#645](https://github.com/go-task/task/pull/645)).
- Add support for `.yaml` extension (as an alternative to `.yml`).
  This was requested multiple times throughout the years. Enjoy!
  ([#183](https://github.com/go-task/task/issues/183), [#184](https://github.com/go-task/task/pull/184), [#369](https://github.com/go-task/task/issues/369), [#584](https://github.com/go-task/task/issues/584), [#621](https://github.com/go-task/task/pull/621)).
- Fixed error when computing a variable when the task directory do not exist
  yet
  ([#481](https://github.com/go-task/task/issues/481), [#579](https://github.com/go-task/task/pull/579)).

## v3.9.2 - 2021-12-02

- Upgrade [mvdan/sh](https://github.com/mvdan/sh) which contains a fix a for
  a important regression on Windows
  ([#619](https://github.com/go-task/task/issues/619), [mvdan/sh#768](https://github.com/mvdan/sh/issues/768), [mvdan/sh#769](https://github.com/mvdan/sh/pull/769)).

## v3.9.1 - 2021-11-28

- Add logging in verbose mode for when a task starts and finishes
  ([#533](https://github.com/go-task/task/issues/533), [#588](https://github.com/go-task/task/pull/588)).
- Fix an issue with preconditions and context errors
  ([#597](https://github.com/go-task/task/issues/597), [#598](https://github.com/go-task/task/pull/598)).
- Quote each `{{.CLI_ARGS}}` argument to prevent one with spaces to become many
  ([#613](https://github.com/go-task/task/pull/613)).
- Fix  nil pointer when `cmd:` was left empty
  ([#612](https://github.com/go-task/task/issues/612), [#614](https://github.com/go-task/task/pull/614)).
- Upgrade [mvdan/sh](https://github.com/mvdan/sh) which contains two
  relevant fixes:
  - Fix quote of empty strings in `shellQuote`
    ([#609](https://github.com/go-task/task/issues/609), [mvdan/sh#763](https://github.com/mvdan/sh/issues/763)).
  - Fix issue of wrong environment variable being picked when there's another
    very similar one
    ([#586](https://github.com/go-task/task/issues/586), [mvdan/sh#745](https://github.com/mvdan/sh/pull/745)).
- Install shell completions automatically when installing via Homebrew
  ([#264](https://github.com/go-task/task/issues/264), [#592](https://github.com/go-task/task/pull/592), [go-task/homebrew-tap#2](https://github.com/go-task/homebrew-tap/pull/2)).

## v3.9.0 - 2021-10-02

- A new `shellQuote` function was added to the template system
  (`{{shellQuote "a string"}}`) to ensure a string is safe for use in shell
  ([mvdan/sh#727](https://github.com/mvdan/sh/pull/727), [mvdan/sh#737](https://github.com/mvdan/sh/pull/737), [Documentation](https://pkg.go.dev/mvdan.cc/sh/v3@v3.4.0/syntax#Quote))
- In this version [mvdan.cc/sh](https://github.com/mvdan/sh) was upgraded
  with some small fixes and features
  - The `read -p` flag is now supported
    ([#314](https://github.com/go-task/task/issues/314), [mvdan/sh#551](https://github.com/mvdan/sh/issues/551), [mvdan/sh#772](https://github.com/mvdan/sh/pull/722))
  - The `pwd -P` and `pwd -L` flags are now supported
    ([#553](https://github.com/go-task/task/issues/553), [mvdan/sh#724](https://github.com/mvdan/sh/issues/724), [mvdan/sh#728](https://github.com/mvdan/sh/pull/728))
  - The `$GID` environment variable is now correctly being set
    ([#561](https://github.com/go-task/task/issues/561), [mvdan/sh#723](https://github.com/mvdan/sh/pull/723))

## v3.8.0 - 2021-09-26

- Add `interactive: true` setting to improve support for interactive CLI apps
  ([#217](https://github.com/go-task/task/issues/217), [#563](https://github.com/go-task/task/pull/563)).
- Fix some `nil` errors
  ([#534](https://github.com/go-task/task/issues/534), [#573](https://github.com/go-task/task/pull/573)).
- Add ability to declare an included Taskfile as optional
  ([#519](https://github.com/go-task/task/issues/519), [#552](https://github.com/go-task/task/pull/552)).
- Add support for including Taskfiles in the home directory by using `~`
  ([#539](https://github.com/go-task/task/issues/539), [#557](https://github.com/go-task/task/pull/557)).

## v3.7.3 - 2021-09-04

- Add official support to Apple M1 ([#564](https://github.com/go-task/task/pull/564), [#567](https://github.com/go-task/task/pull/567)).
- Our [official Homebrew tap](https://github.com/go-task/homebrew-tap) will
  support more platforms, including Apple M1

## v3.7.0 - 2021-07-31

- Add `run:` setting to control if tasks should run multiple times or not.
  Available options are `always` (the default), `when_changed` (if a variable
  modified the task) and `once` (run only once no matter what).
  This is a long time requested feature. Enjoy!
  ([#53](https://github.com/go-task/task/issues/53), [#359](https://github.com/go-task/task/pull/359)).

## v3.6.0 - 2021-07-10

- Allow using both `sources:` and `status:` in the same task
  ([#411](https://github.com/go-task/task/issues/411), [#427](https://github.com/go-task/task/issues/427), [#477](https://github.com/go-task/task/pull/477)).
- Small optimization and bug fix: don't compute variables if not needed for
  `dotenv:` ([#517](https://github.com/go-task/task/issues/517)).

## v3.5.0 - 2021-07-04

- Add support for interpolation in `dotenv:`
  ([#433](https://github.com/go-task/task/discussions/433), [#434](https://github.com/go-task/task/issues/434), [#453](https://github.com/go-task/task/pull/453)).

## v3.4.3 - 2021-05-30

- Add support for the `NO_COLOR` environment variable.
  ([#459](https://github.com/go-task/task/issues/459), [fatih/color#137](https://github.com/fatih/color/pull/137)).
- Fix bug where sources were not considering the right directory
  in `--watch` mode
  ([#484](https://github.com/go-task/task/issues/484), [#485](https://github.com/go-task/task/pull/485)).

## v3.4.2 - 2021-04-23

- On watch, report which file failed to read
  ([#472](https://github.com/go-task/task/pull/472)).
- Do not try to catch SIGKILL signal, which are not actually possible
  ([#476](https://github.com/go-task/task/pull/476)).
- Improve version reporting when building Task from source using Go Modules
  ([#462](https://github.com/go-task/task/pull/462), [#473](https://github.com/go-task/task/pull/473)).

## v3.4.1 - 2021-04-17

- Improve error reporting when parsing YAML: in some situations where you
  would just see an generic error, you'll now see the actual error with
  more detail: the YAML line the failed to parse, for example
  ([#467](https://github.com/go-task/task/issues/467)).
- A JSON Schema was published [here](https://json.schemastore.org/taskfile.json)
  and is automatically being used by some editors like Visual Studio Code
  ([#135](https://github.com/go-task/task/issues/135)).
- Print task name before the command in the log output
  ([#398](https://github.com/go-task/task/pull/398)).

## v3.3.0 - 2021-03-20

- Add support for delegating CLI arguments to commands with `--` and a
  special `CLI_ARGS` variable
  ([#327](https://github.com/go-task/task/issues/327)).
- Add a `--concurrency` (alias `-C`) flag, to limit the number of tasks that
  run concurrently. This is useful for heavy workloads.
  ([#345](https://github.com/go-task/task/pull/345)).

## v3.2.2 - 2021-01-12

- Improve performance of `--list` and `--summary` by skipping running shell
  variables for these flags
  ([#332](https://github.com/go-task/task/issues/332)).
- Fixed a bug where an environment in a Taskfile was not always overridable
  by the system environment
  ([#425](https://github.com/go-task/task/issues/425)).
- Fixed environment from .env files not being available as variables
  ([#379](https://github.com/go-task/task/issues/379)).
- The install script is now working for ARM platforms
  ([#428](https://github.com/go-task/task/pull/428)).

## v3.2.1 - 2021-01-09

- Fixed some bugs and regressions regarding dynamic variables and directories
  ([#426](https://github.com/go-task/task/issues/426)).
- The [slim-sprig](https://github.com/go-task/slim-sprig) package was updated
  with the upstream [sprig](https://github.com/Masterminds/sprig).

## v3.2.0 - 2021-01-07

- Fix the `.task` directory being created in the task directory instead of the
  Taskfile directory
  ([#247](https://github.com/go-task/task/issues/247)).
- Fix a bug where dynamic variables (those declared with `sh:`) were not
  running in the task directory when the task has a custom dir or it was
  in an included Taskfile
  ([#384](https://github.com/go-task/task/issues/384)).
- The watch feature (via the `--watch` flag) got a few different bug fixes and
  should be more stable now
  ([#423](https://github.com/go-task/task/pull/423), [#365](https://github.com/go-task/task/issues/365)).

## v3.1.0 - 2021-01-03

- Fix a bug when the checksum up-to-date resolution is used by a task
  with a custom `label:` attribute
  ([#412](https://github.com/go-task/task/issues/412)).
- Starting from this release, we're releasing official ARMv6 and ARM64 binaries
  for Linux
  ([#375](https://github.com/go-task/task/issues/375), [#418](https://github.com/go-task/task/issues/418)).
- Task now respects the order of declaration of included Taskfiles when
  evaluating variables declaring by them
  ([#393](https://github.com/go-task/task/issues/393)).
- `set -e` is now automatically set on every command. This was done to fix an
  issue where multiline string commands wouldn't really fail unless the
  sentence was in the last line
  ([#403](https://github.com/go-task/task/issues/403)).

## v3.0.1 - 2020-12-26

- Allow use as a library by moving the required packages out of the `internal`
  directory
  ([#358](https://github.com/go-task/task/pull/358)).
- Do not error if a specified dotenv file does not exist
  ([#378](https://github.com/go-task/task/issues/378), [#385](https://github.com/go-task/task/pull/385)).
- Fix panic when you have empty tasks in your Taskfile
  ([#338](https://github.com/go-task/task/issues/338), [#362](https://github.com/go-task/task/pull/362)).

## v3.0.0 - 2020-08-16

- On `v3`, all CLI variables will be considered global variables
  ([#336](https://github.com/go-task/task/issues/336), [#341](https://github.com/go-task/task/pull/341))
- Add support to `.env` like files
  ([#324](https://github.com/go-task/task/issues/324), [#356](https://github.com/go-task/task/pull/356)).
- Add `label:` to task so you can override the task name in the logs
  ([#321](https://github.com/go-task/task/issues/321]), [#337](https://github.com/go-task/task/pull/337)).
- Refactor how variables work on version 3
  ([#311](https://github.com/go-task/task/pull/311)).
- Disallow `expansions` on v3 since it has no effect.
- `Taskvars.yml` is not automatically included anymore.
- `Taskfile_{{OS}}.yml` is not automatically included anymore.
- Allow interpolation on `includes`, so you can manually include a Taskfile
  based on operation system, for example.
- Expose `.TASK` variable in templates with the task name
  ([#252](https://github.com/go-task/task/issues/252)).
- Implement short task syntax
  ([#194](https://github.com/go-task/task/issues/194), [#240](https://github.com/go-task/task/pull/240)).
- Added option to make included Taskfile run commands on its own directory
  ([#260](https://github.com/go-task/task/issues/260), [#144](https://github.com/go-task/task/issues/144))
- Taskfiles in version 1 are not supported anymore
  ([#237](https://github.com/go-task/task/pull/237)).
- Added global `method:` option. With this option, you can set a default
  method to all tasks in a Taskfile
  ([#246](https://github.com/go-task/task/issues/246)).
- Changed default method from `timestamp` to `checksum`
  ([#246](https://github.com/go-task/task/issues/246)).
- New magic variables are now available when using `status:`:
  `.TIMESTAMP` which contains the greatest modification date
  from the files listed in `sources:`, and `.CHECKSUM`, which
  contains a checksum of all files listed in `status:`.
  This is useful for manual checking when using external, or even remote,
  artifacts when using `status:`
  ([#216](https://github.com/go-task/task/pull/216)).
- We're now using [slim-sprig](https://github.com/go-task/slim-sprig) instead of
  [sprig](https://github.com/Masterminds/sprig), which allowed a file size
  reduction of about 22%
  ([#219](https://github.com/go-task/task/pull/219)).
- We now use some colors on Task output to better distinguish message types -
  commands are green, errors are red, etc
  ([#207](https://github.com/go-task/task/pull/207)).

## v2.8.1 - 2020-05-20

- Fix error code for the `--help` flag
  ([#300](https://github.com/go-task/task/issues/300), [#330](https://github.com/go-task/task/pull/330)).
- Print version to stdout instead of stderr
  ([#299](https://github.com/go-task/task/issues/299), [#329](https://github.com/go-task/task/pull/329)).
- Supress `context` errors when using the `--watch` flag
  ([#313](https://github.com/go-task/task/issues/313), [#317](https://github.com/go-task/task/pull/317)).
- Support templating on description
  ([#276](https://github.com/go-task/task/issues/276), [#283](https://github.com/go-task/task/pull/283)).

## v2.8.0 - 2019-12-07

- Add `--parallel` flag (alias `-p`) to run tasks given by the command line in
  parallel
  ([#266](https://github.com/go-task/task/pull/266)).
- Fixed bug where calling the `task` CLI only informing global vars would not
  execute the `default` task.
- Add hability to silent all tasks by adding `silent: true` a the root of the
  Taskfile.

## v2.7.1 - 2019-11-10

- Fix error being raised when `exit 0` was called
  ([#251](https://github.com/go-task/task/issues/251)).

## v2.7.0 - 2019-09-22

- Fixed panic bug when assigning a global variable
  ([#229](https://github.com/go-task/task/issues/229), [#243](https://github.com/go-task/task/issues/234)).
- A task with `method: checksum` will now re-run if generated files are deleted
  ([#228](https://github.com/go-task/task/pull/228), [#238](https://github.com/go-task/task/issues/238)).

## v2.6.0 - 2019-07-21

- Fixed some bugs regarding minor version checks on `version:`.
- Add `preconditions:` to task
  ([#205](https://github.com/go-task/task/pull/205)).
- Create directory informed on `dir:` if it doesn't exist
  ([#209](https://github.com/go-task/task/issues/209), [#211](https://github.com/go-task/task/pull/211)).
- We now have a `--taskfile` flag (alias `-t`), which can be used to run
  another Taskfile (other than the default `Taskfile.yml`)
  ([#221](https://github.com/go-task/task/pull/221)).
- It's now possible to install Task using Homebrew on Linux
  ([go-task/homebrew-tap#1](https://github.com/go-task/homebrew-tap/pull/1)).

## v2.5.2 - 2019-05-11

- Reverted YAML upgrade due issues with CRLF on Windows
  ([#201](https://github.com/go-task/task/issues/201), [go-yaml/yaml#450](https://github.com/go-yaml/yaml/issues/450)).
- Allow setting global variables through the CLI
  ([#192](https://github.com/go-task/task/issues/192)).

## 2.5.1 - 2019-04-27

- Fixed some issues with interactive command line tools, where sometimes
  the output were not being shown, and similar issues
  ([#114](https://github.com/go-task/task/issues/114), [#190](https://github.com/go-task/task/issues/190), [#200](https://github.com/go-task/task/pull/200)).
- Upgraded [go-yaml/yaml](https://github.com/go-yaml/yaml) from v2 to v3.

## v2.5.0 - 2019-03-16

- We moved from the taskfile.org domain to the new fancy taskfile.dev domain.
  While stuff is being redirected, we strongly recommend to everyone that use
  [this install script](https://taskfile.dev/#/installation?id=install-script)
  to use the new taskfile.dev domain on scripts from now on.
- Fixed to the ZSH completion
  ([#182](https://github.com/go-task/task/pull/182)).
- Add [`--summary` flag along with `summary:` task attribute](https://taskfile.org/#/usage?id=display-summary-of-task)
  ([#180](https://github.com/go-task/task/pull/180)).

## v2.4.0 - 2019-02-21

- Allow calling a task of the root Taskfile from an included Taskfile
  by prefixing it with `:`
  ([#161](https://github.com/go-task/task/issues/161), [#172](https://github.com/go-task/task/issues/172)),
- Add flag to override the `output` option
  ([#173](https://github.com/go-task/task/pull/173));
- Fix bug where Task was persisting the new checksum on the disk when the Dry
  Mode is enabled
  ([#166](https://github.com/go-task/task/issues/166));
- Fix file timestamp issue when the file name has spaces
  ([#176](https://github.com/go-task/task/issues/176));
- Mitigating path expanding issues on Windows
  ([#170](https://github.com/go-task/task/pull/170)).

## v2.3.0 - 2019-01-02

- On Windows, Task can now be installed using [Scoop](https://scoop.sh/)
  ([#152](https://github.com/go-task/task/pull/152));
- Fixed issue with file/directory globing
  ([#153](https://github.com/go-task/task/issues/153));
- Added ability to globally set environment variables
  (
    [#138](https://github.com/go-task/task/pull/138),
    [#159](https://github.com/go-task/task/pull/159)
  ).

## v2.2.1 - 2018-12-09

- This repository now uses Go Modules (#143). We'll still keep the `vendor` directory in sync for some time, though;
- Fixing a bug when the Taskfile has no tasks but includes another Taskfile (#150);
- Fix a bug when calling another task or a dependency in an included Taskfile (#151).

## v2.2.0 - 2018-10-25

- Added support for [including other Taskfiles](https://taskfile.org/#/usage?id=including-other-taskfiles) (#98)
  - This should be considered experimental. For now, only including local files is supported, but support for including remote Taskfiles is being discussed. If you have any feedback, please comment on #98.
- Task now have a dedicated documentation site: https://taskfile.org
  - Thanks to [Docsify](https://docsify.js.org/) for making this pretty easy. To check the source code, just take a look at the [docs](https://github.com/go-task/task/tree/master/docs) directory of this repository. Contributions to the documentation is really appreciated.

## v2.1.1 - 2018-09-17

- Fix suggestion to use `task --init` not being shown anymore (when a `Taskfile.yml` is not found)
- Fix error when using checksum method and no file exists for a source glob (#131)
- Fix signal handling when the `--watch` flag is given (#132)

## v2.1.0 - 2018-08-19

- Add a `ignore_error` option to task and command (#123)
- Add a dry run mode (`--dry` flag) (#126)

## v2.0.3 - 2018-06-24

- Expand environment variables on "dir", "sources" and "generates" (#116)
- Fix YAML merging syntax (#112)
- Add ZSH completion (#111)
- Implement new `output` option. Please check out the [documentation](https://github.com/go-task/task#output-syntax)

## v2.0.2 - 2018-05-01

- Fix merging of YAML anchors (#112)

## v2.0.1 - 2018-03-11

- Fixes panic on `task --list`

## v2.0.0 - 2018-03-08

Version 2.0.0 is here, with a new Taskfile format.

Please, make sure to read the [Taskfile versions](https://github.com/go-task/task/blob/master/TASKFILE_VERSIONS.md) document, since it describes in depth what changed for this version.

* New Taskfile version 2 (https://github.com/go-task/task/issues/77)
* Possibility to have global variables in the `Taskfile.yml` instead of `Taskvars.yml` (https://github.com/go-task/task/issues/66)
* Small improvements and fixes

## v1.4.4 - 2017-11-19

- Handle SIGINT and SIGTERM (#75);
- List: print message with there's no task with description;
- Expand home dir ("~" symbol) on paths (#74);
- Add Snap as an installation method;
- Move examples to its own repo;
- Watch: also walk on tasks called on on "cmds", and not only on "deps";
- Print logs to stderr instead of stdout (#68);
- Remove deprecated `set` keyword;
- Add checksum based status check, alternative to timestamp based.

## v1.4.3 - 2017-09-07

- Allow assigning variables to tasks at run time via CLI (#33)
- Added suport for multiline variables from sh (#64)
- Fixes env: remove square braces and evaluate shell (#62)
- Watch: change watch library and few fixes and improvements
- When use watching, cancel and restart long running process on file change (#59 and #60)

## v1.4.2 - 2017-07-30

- Flag to set directory of execution
- Always echo command if is verbose mode
- Add silent mode to disable echoing of commands
- Fixes and improvements of variables (#56)

## v1.4.1 - 2017-07-15

- Allow use of YAML for dynamic variables instead of $ prefix
  - `VAR: {sh: echo Hello}` instead of `VAR: $echo Hello`
- Add `--list` (or `-l`) flag to print existing tasks
- OS specific Taskvars file (e.g. `Taskvars_windows.yml`, `Taskvars_linux.yml`, etc)
- Consider task up-to-date on equal timestamps (#49)
- Allow absolute path in generates section (#48)
- Bugfix: allow templating when calling deps (#42)
- Fix panic for invalid task in cyclic dep detection
- Better error output for dynamic variables in Taskvars.yml (#41)
- Allow template evaluation in parameters

## v1.4.0 - 2017-07-06

- Cache dynamic variables
- Add verbose mode (`-v` flag)
- Support to task parameters (overriding vars) (#31) (#32)
- Print command, also when "set:" is specified (#35)
- Improve task command help text (#35)

## v1.3.1 - 2017-06-14

- Fix glob not working on commands (#28)
- Add ExeExt template function
- Add `--init` flag to create a new Taskfile
- Add status option to prevent task from running (#27)
- Allow interpolation on `generates` and `sources` attributes (#26)

## v1.3.0 - 2017-04-24

- Migrate from os/exec.Cmd to a native Go sh/bash interpreter
  - This is a potentially breaking change if you use Windows.
  - Now, `cmd` is not used anymore on Windows. Always use Bash-like syntax for your commands, even on Windows.
- Add "ToSlash" and "FromSlash" to template functions
- Use functions defined on github.com/Masterminds/sprig
- Do not redirect stdin while running variables commands
- Using `context` and `errgroup` packages (this will make other tasks to be cancelled, if one returned an error)

## v1.2.0 - 2017-04-02

- More tests and Travis integration
- Watch a task (experimental)
- Possibility to call another task
- Fix "=" not being reconized in variables/environment variables
- Tasks can now have a description, and help will print them (#10)
- Task dependencies now run concurrently
- Support for a default task (#16)

## v1.1.0 - 2017-03-08

- Support for YAML, TOML and JSON (#1)
- Support running command in another directory (#4)
- `--force` or `-f` flag to force execution of task even when it's up-to-date
- Detection of cyclic dependencies (#5)
- Support for variables (#6, #9, #14)
- Operation System specific commands and variables (#13)

## v1.0.0 - 2017-02-28

- Add LICENSE file<|MERGE_RESOLUTION|>--- conflicted
+++ resolved
@@ -4,12 +4,9 @@
 
 - Small bug fix: closing "Taskfile.yml" once we're done reading it
   ([#963](https://github.com/go-task/task/issues/963), [#964](https://github.com/go-task/task/pull/964) by @HeCorr).
-<<<<<<< HEAD
 - Fixes a bug in v2 that caused a panic when using a `Taskfile_{{OS}}.yml` file
   ([#961](https://github.com/go-task/task/issues/961), [#971](https://github.com/go-task/task/pull/971) by @pd93).
-=======
 - Fixed a bug where watch intervals set in the Taskfile were not being respected ([#969](https://github.com/go-task/task/pull/969), [#970](https://github.com/go-task/task/pull/970) by @pd93)
->>>>>>> 796097e3
 - Add `--json` flag (alias `-j`) with the intent to improve support for code
   editors and add room to other possible integrations. This is basic for now,
   but we plan to add more info in the near future
