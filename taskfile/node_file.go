package taskfile

import (
	"io"
	"io/fs"
	"os"
	"path/filepath"

	"github.com/go-task/task/v3/errors"
	"github.com/go-task/task/v3/internal/execext"
	"github.com/go-task/task/v3/internal/filepathext"
	"github.com/go-task/task/v3/internal/fsext"
)

// A FileNode is a node that reads a taskfile from the local filesystem.
type FileNode struct {
	*baseNode
	entrypoint string
}

func NewFileNode(entrypoint, dir string, opts ...NodeOption) (*FileNode, error) {
	// Find the entrypoint file
	resolvedEntrypoint, err := fsext.Search(entrypoint, dir, DefaultTaskfiles)
	if err != nil {
		if errors.Is(err, os.ErrNotExist) {
<<<<<<< HEAD
			return nil, errors.TaskfileNotFoundError{URI: entrypoint, Walk: false}
=======
			// We include the path in the error if one exists
			var pathErr *fs.PathError
			if errors.As(err, &pathErr) {
				return nil, &errors.TaskfileNotFoundError{
					URI: pathErr.Path,
				}
			}
			return nil, &errors.TaskfileNotFoundError{}
>>>>>>> 68917bd1
		}
		return nil, err
	}

	// Resolve the directory
	resolvedDir, err := fsext.ResolveDir(entrypoint, resolvedEntrypoint, dir)
	if err != nil {
		return nil, err
	}

	return &FileNode{
		baseNode:   NewBaseNode(resolvedDir, opts...),
		entrypoint: resolvedEntrypoint,
	}, nil
}

func (node *FileNode) Location() string {
	return node.entrypoint
}

func (node *FileNode) Read() ([]byte, error) {
	f, err := os.Open(node.Location())
	if err != nil {
		return nil, err
	}
	defer f.Close()
	return io.ReadAll(f)
}

func (node *FileNode) ResolveEntrypoint(entrypoint string) (string, error) {
	// If the file is remote, we don't need to resolve the path
	if isRemoteEntrypoint(entrypoint) {
		return entrypoint, nil
	}

	path, err := execext.ExpandLiteral(entrypoint)
	if err != nil {
		return "", err
	}

	if filepathext.IsAbs(path) {
		return path, nil
	}

	// NOTE: Uses the directory of the entrypoint (Taskfile), not the current working directory
	// This means that files are included relative to one another
	entrypointDir := filepath.Dir(node.entrypoint)
	return filepathext.SmartJoin(entrypointDir, path), nil
}

func (node *FileNode) ResolveDir(dir string) (string, error) {
	path, err := execext.ExpandLiteral(dir)
	if err != nil {
		return "", err
	}

	if filepathext.IsAbs(path) {
		return path, nil
	}

	// NOTE: Uses the directory of the entrypoint (Taskfile), not the current working directory
	// This means that files are included relative to one another
	entrypointDir := filepath.Dir(node.entrypoint)
	return filepathext.SmartJoin(entrypointDir, path), nil
}<|MERGE_RESOLUTION|>--- conflicted
+++ resolved
@@ -23,9 +23,15 @@
 	resolvedEntrypoint, err := fsext.Search(entrypoint, dir, DefaultTaskfiles)
 	if err != nil {
 		if errors.Is(err, os.ErrNotExist) {
-<<<<<<< HEAD
 			return nil, errors.TaskfileNotFoundError{URI: entrypoint, Walk: false}
-=======
+		}
+		return nil, err
+	}
+
+	// Resolve the directory
+	resolvedDir, err := fsext.ResolveDir(entrypoint, resolvedEntrypoint, dir)
+	if err != nil {
+		if errors.Is(err, os.ErrNotExist) {
 			// We include the path in the error if one exists
 			var pathErr *fs.PathError
 			if errors.As(err, &pathErr) {
@@ -34,14 +40,7 @@
 				}
 			}
 			return nil, &errors.TaskfileNotFoundError{}
->>>>>>> 68917bd1
 		}
-		return nil, err
-	}
-
-	// Resolve the directory
-	resolvedDir, err := fsext.ResolveDir(entrypoint, resolvedEntrypoint, dir)
-	if err != nil {
 		return nil, err
 	}
 
