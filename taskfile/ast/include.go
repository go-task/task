--- conflicted
+++ resolved
@@ -4,7 +4,7 @@
 	"gopkg.in/yaml.v3"
 
 	"github.com/go-task/task/v3/errors"
-	omap "github.com/go-task/task/v3/internal/omap"
+	"github.com/go-task/task/v3/internal/omap"
 )
 
 // Include represents information about included taskfiles
@@ -48,11 +48,7 @@
 				return errors.NewTaskfileDecodeError(err, node)
 			}
 			v.Namespace = keyNode.Value
-<<<<<<< HEAD
-			includes.OrderedMap.Set(keyNode.Value, v)
-=======
 			includes.Set(keyNode.Value, &v)
->>>>>>> a9ff58d0
 		}
 		return nil
 	}
