package ast

import (
	"sync"

	"github.com/elliotchance/orderedmap/v2"
	"gopkg.in/yaml.v3"

	"github.com/go-task/task/v3/errors"
	"github.com/go-task/task/v3/internal/deepcopy"
)

type (
	// Include represents information about included taskfiles
	Include struct {
		Namespace      string
		Taskfile       string
		Dir            string
		Optional       bool
		Internal       bool
		Aliases        []string
		Excludes       []string
		AdvancedImport bool
		Vars           *Vars
		Flatten        bool
	}
	// Includes is an ordered map of namespaces to includes.
	Includes struct {
		om    *orderedmap.OrderedMap[string, *Include]
		mutex sync.RWMutex
	}
	// An IncludeElement is a key-value pair that is used for initializing an
	// Includes structure.
	IncludeElement orderedmap.Element[string, *Include]
)

// NewIncludes creates a new instance of Includes and initializes it with the
// provided set of elements, if any. The elements are added in the order they
// are passed.
func NewIncludes(els ...*IncludeElement) *Includes {
	includes := &Includes{
		om: orderedmap.NewOrderedMap[string, *Include](),
	}
	for _, el := range els {
		includes.Set(el.Key, el.Value)
	}
	return includes
}

// Len returns the number of includes in the Includes map.
func (includes *Includes) Len() int {
	if includes == nil || includes.om == nil {
		return 0
	}
	defer includes.mutex.RUnlock()
	includes.mutex.RLock()
	return includes.om.Len()
}

// Get returns the value the the include with the provided key and a boolean
// that indicates if the value was found or not. If the value is not found, the
// returned include is a zero value and the bool is false.
func (includes *Includes) Get(key string) (*Include, bool) {
	if includes == nil || includes.om == nil {
		return &Include{}, false
	}
	defer includes.mutex.RUnlock()
	includes.mutex.RLock()
	return includes.om.Get(key)
}

// Set sets the value of the include with the provided key to the provided
// value. If the include already exists, its value is updated. If the include
// does not exist, it is created.
func (includes *Includes) Set(key string, value *Include) bool {
	if includes == nil {
		includes = NewIncludes()
	}
	if includes.om == nil {
		includes.om = orderedmap.NewOrderedMap[string, *Include]()
	}
	defer includes.mutex.Unlock()
	includes.mutex.Lock()
	return includes.om.Set(key, value)
}

// Range calls the provided function for each include in the map. The function
// receives the include's key and value as arguments. If the function returns
// an error, the iteration stops and the error is returned.
func (includes *Includes) Range(f func(k string, v *Include) error) error {
	if includes == nil || includes.om == nil {
		return nil
	}
	for pair := includes.om.Front(); pair != nil; pair = pair.Next() {
		if err := f(pair.Key, pair.Value); err != nil {
			return err
		}
	}
	return nil
}

// UnmarshalYAML implements the yaml.Unmarshaler interface.
func (includes *Includes) UnmarshalYAML(node *yaml.Node) error {
	if includes == nil || includes.om == nil {
		*includes = *NewIncludes()
	}
	switch node.Kind {
	case yaml.MappingNode:
<<<<<<< HEAD
		// NOTE(@andreynering): on this style of custom unmarshaling,
		// even number contains the keys, while odd numbers contains
		// the values.
=======
		// NOTE: orderedmap does not have an unmarshaler, so we have to decode
		// the map manually. We increment over 2 values at a time and assign
		// them as a key-value pair.
>>>>>>> 24004715
		for i := 0; i < len(node.Content); i += 2 {
			keyNode := node.Content[i]
			valueNode := node.Content[i+1]

<<<<<<< HEAD
			// Ensure the include value is not null, as it must be either a string or an include object.
			if valueNode.Kind == yaml.ScalarNode && valueNode.Tag == "!!null" {
				return errors.NewTaskfileDecodeError(nil, valueNode).WithMessage("value of the include cannot be null")
			}

=======
			// Decode the value node into an Include struct
>>>>>>> 24004715
			var v Include
			if err := valueNode.Decode(&v); err != nil {
				return errors.NewTaskfileDecodeError(err, node)
			}

			// Set the include namespace
			v.Namespace = keyNode.Value

			// Add the include to the ordered map
			includes.Set(keyNode.Value, &v)
		}
		return nil
	}

	return errors.NewTaskfileDecodeError(nil, node).WithTypeMessage("includes")
}

func (include *Include) UnmarshalYAML(node *yaml.Node) error {
	switch node.Kind {
	case yaml.ScalarNode:
		var str string
		if err := node.Decode(&str); err != nil {
			return errors.NewTaskfileDecodeError(err, node)
		}
		if str == "" {
			return errors.NewTaskfileDecodeError(nil, node).WithMessage("taskfile of the include cannot be empty")
		}
		include.Taskfile = str
		return nil

	case yaml.MappingNode:
		var includedTaskfile struct {
			Taskfile *string
			Dir      string
			Optional bool
			Internal bool
			Flatten  bool
			Aliases  []string
			Excludes []string
			Vars     *Vars
		}
		if err := node.Decode(&includedTaskfile); err != nil {
			return errors.NewTaskfileDecodeError(err, node)
		}
		if includedTaskfile.Taskfile == nil {
			return errors.NewTaskfileDecodeError(nil, node).WithMessage("taskfile field in the include cannot be null")
		}
		if *includedTaskfile.Taskfile == "" {
			return errors.NewTaskfileDecodeError(nil, node).WithMessage("taskfile field in the include cannot be empty")
		}
		include.Taskfile = *includedTaskfile.Taskfile
		include.Dir = includedTaskfile.Dir
		include.Optional = includedTaskfile.Optional
		include.Internal = includedTaskfile.Internal
		include.Aliases = includedTaskfile.Aliases
		include.Excludes = includedTaskfile.Excludes
		include.AdvancedImport = true
		include.Vars = includedTaskfile.Vars
		include.Flatten = includedTaskfile.Flatten
		return nil
	}

	return errors.NewTaskfileDecodeError(nil, node).WithTypeMessage("include")
}

// DeepCopy creates a new instance of IncludedTaskfile and copies
// data by value from the source struct.
func (include *Include) DeepCopy() *Include {
	if include == nil {
		return nil
	}
	return &Include{
		Namespace:      include.Namespace,
		Taskfile:       include.Taskfile,
		Dir:            include.Dir,
		Optional:       include.Optional,
		Internal:       include.Internal,
		Excludes:       deepcopy.Slice(include.Excludes),
		AdvancedImport: include.AdvancedImport,
		Vars:           include.Vars.DeepCopy(),
		Flatten:        include.Flatten,
	}
}<|MERGE_RESOLUTION|>--- conflicted
+++ resolved
@@ -106,28 +106,19 @@
 	}
 	switch node.Kind {
 	case yaml.MappingNode:
-<<<<<<< HEAD
-		// NOTE(@andreynering): on this style of custom unmarshaling,
-		// even number contains the keys, while odd numbers contains
-		// the values.
-=======
 		// NOTE: orderedmap does not have an unmarshaler, so we have to decode
 		// the map manually. We increment over 2 values at a time and assign
 		// them as a key-value pair.
->>>>>>> 24004715
 		for i := 0; i < len(node.Content); i += 2 {
 			keyNode := node.Content[i]
 			valueNode := node.Content[i+1]
 
-<<<<<<< HEAD
 			// Ensure the include value is not null, as it must be either a string or an include object.
 			if valueNode.Kind == yaml.ScalarNode && valueNode.Tag == "!!null" {
 				return errors.NewTaskfileDecodeError(nil, valueNode).WithMessage("value of the include cannot be null")
 			}
 
-=======
 			// Decode the value node into an Include struct
->>>>>>> 24004715
 			var v Include
 			if err := valueNode.Decode(&v); err != nil {
 				return errors.NewTaskfileDecodeError(err, node)
