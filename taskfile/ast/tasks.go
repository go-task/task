--- conflicted
+++ resolved
@@ -122,13 +122,8 @@
 	switch node.Kind {
 	case yaml.MappingNode:
 		tasks := omap.New[string, *Task]()
-<<<<<<< HEAD
 		if err := tasks.UnmarshalYAML(node); err != nil {
-			return err
-=======
-		if err := node.Decode(&tasks); err != nil {
 			return errors.NewTaskfileDecodeError(err, node)
->>>>>>> a9ff58d0
 		}
 
 		// nolint: errcheck
