package ast

import (
	"fmt"
	"strings"

	"gopkg.in/yaml.v3"

	"github.com/go-task/task/v3/errors"
	"github.com/go-task/task/v3/internal/filepathext"
	"github.com/go-task/task/v3/internal/omap"
)

// Tasks represents a group of tasks
type Tasks struct {
	omap.OrderedMap[string, *Task]
}

func (t *Tasks) DeepCopy() Tasks {
	return Tasks{
		OrderedMap: t.OrderedMap.DeepCopy(),
	}
}

type MatchingTask struct {
	Task      *Task
	Wildcards []string
}

func (t *Tasks) FindMatchingTasks(call *Call) []*MatchingTask {
	if call == nil {
		return nil
	}
	var task *Task
	var matchingTasks []*MatchingTask
	// If there is a direct match, return it
	if task = t.OrderedMap.Get(call.Task); task != nil {
		matchingTasks = append(matchingTasks, &MatchingTask{Task: task, Wildcards: nil})
		return matchingTasks
	}
	// Attempt a wildcard match
	// For now, we can just nil check the task before each loop
	_ = t.Range(func(key string, value *Task) error {
		if match, wildcards := value.WildcardMatch(call.Task); match {
			matchingTasks = append(matchingTasks, &MatchingTask{
				Task:      value,
				Wildcards: wildcards,
			})
		}
		return nil
	})
	return matchingTasks
}

<<<<<<< HEAD
func (t1 *Tasks) Merge(t2 *Tasks, include *Include, includedTaskfileVars *Vars) {
	_ = t2.Range(func(k string, v *Task) error {
=======
func (t1 *Tasks) Merge(t2 Tasks, include *Include, includedTaskfileVars *Vars) {
	_ = t2.Range(func(name string, v *Task) error {
>>>>>>> cc14996b
		// We do a deep copy of the task struct here to ensure that no data can
		// be changed elsewhere once the taskfile is merged.
		task := v.DeepCopy()

		// Set the task to internal if EITHER the included task or the included
		// taskfile are marked as internal
		task.Internal = task.Internal || (include != nil && include.Internal)

		// Add namespaces to task dependencies
		for _, dep := range task.Deps {
			if dep != nil && dep.Task != "" {
				dep.Task = taskNameWithNamespace(dep.Task, include.Namespace)
			}
		}

		// Add namespaces to task commands
		for _, cmd := range task.Cmds {
			if cmd != nil && cmd.Task != "" {
				cmd.Task = taskNameWithNamespace(cmd.Task, include.Namespace)
			}
		}

		// Add namespaces to task aliases
		for i, alias := range task.Aliases {
			task.Aliases[i] = taskNameWithNamespace(alias, include.Namespace)
		}

		// Add namespace aliases
		if include != nil {
			for _, namespaceAlias := range include.Aliases {
				task.Aliases = append(task.Aliases, taskNameWithNamespace(task.Task, namespaceAlias))
				for _, alias := range v.Aliases {
					task.Aliases = append(task.Aliases, taskNameWithNamespace(alias, namespaceAlias))
				}
			}
		}

		if include.AdvancedImport {
			task.Dir = filepathext.SmartJoin(include.Dir, task.Dir)
			if task.IncludeVars == nil {
				task.IncludeVars = &Vars{}
			}
			task.IncludeVars.Merge(include.Vars, nil)
			task.IncludedTaskfileVars = includedTaskfileVars.DeepCopy()
		}

		// Add the task to the merged taskfile
		taskNameWithNamespace := taskNameWithNamespace(name, include.Namespace)
		task.Namespace = include.Namespace
		task.Task = taskNameWithNamespace
		t1.Set(taskNameWithNamespace, task)

		return nil
	})

	// If the included Taskfile has a default task and the parent namespace has
	// no task with a matching name, we can add an alias so that the user can
	// run the included Taskfile's default task without specifying its full
	// name. If the parent namespace has aliases, we add another alias for each
	// of them.
	if t2.Get("default") != nil && t1.Get(include.Namespace) == nil {
		defaultTaskName := fmt.Sprintf("%s:default", include.Namespace)
		t1.Get(defaultTaskName).Aliases = append(t1.Get(defaultTaskName).Aliases, include.Namespace)
		t1.Get(defaultTaskName).Aliases = append(t1.Get(defaultTaskName).Aliases, include.Aliases...)
	}
}

func (t *Tasks) UnmarshalYAML(node *yaml.Node) error {
	switch node.Kind {
	case yaml.MappingNode:
		tasks := omap.New[string, *Task]()
		if err := node.Decode(&tasks); err != nil {
			return errors.NewTaskfileDecodeError(err, node)
		}

		// nolint: errcheck
		tasks.Range(func(name string, task *Task) error {
			// Set the task's name
			if task == nil {
				task = &Task{
					Task: name,
				}
			}
			task.Task = name

			// Set the task's location
			for _, keys := range node.Content {
				if keys.Value == name {
					task.Location = &Location{
						Line:   keys.Line,
						Column: keys.Column,
					}
				}
			}
			t.Set(name, task)
			return nil
		})

		return nil
	}

	return errors.NewTaskfileDecodeError(nil, node).WithTypeMessage("tasks")
}

func taskNameWithNamespace(taskName string, namespace string) string {
	if strings.HasPrefix(taskName, NamespaceSeparator) {
		return strings.TrimPrefix(taskName, NamespaceSeparator)
	}
	return fmt.Sprintf("%s%s%s", namespace, NamespaceSeparator, taskName)
}<|MERGE_RESOLUTION|>--- conflicted
+++ resolved
@@ -52,13 +52,8 @@
 	return matchingTasks
 }
 
-<<<<<<< HEAD
-func (t1 *Tasks) Merge(t2 *Tasks, include *Include, includedTaskfileVars *Vars) {
-	_ = t2.Range(func(k string, v *Task) error {
-=======
 func (t1 *Tasks) Merge(t2 Tasks, include *Include, includedTaskfileVars *Vars) {
 	_ = t2.Range(func(name string, v *Task) error {
->>>>>>> cc14996b
 		// We do a deep copy of the task struct here to ensure that no data can
 		// be changed elsewhere once the taskfile is merged.
 		task := v.DeepCopy()
