--- conflicted
+++ resolved
@@ -39,19 +39,7 @@
 	if url.Scheme == "http" && !insecure {
 		return nil, &errors.TaskfileNotSecureError{URI: entrypoint}
 	}
-<<<<<<< HEAD
-	ctx, cf := context.WithTimeout(context.Background(), timeout)
-	defer cf()
-	url, err = taskfile.RemoteExists(ctx, l, url)
-	if err != nil {
-		return nil, err
-	}
-	if errors.Is(ctx.Err(), context.DeadlineExceeded) {
-		return nil, &errors.TaskfileNetworkTimeoutError{URI: url.String(), Timeout: timeout}
-	}
-=======
 
->>>>>>> bdb3ffdd
 	return &HTTPNode{
 		BaseNode: base,
 		URL:      url,
@@ -69,7 +57,7 @@
 }
 
 func (node *HTTPNode) Read(ctx context.Context) ([]byte, error) {
-	url, err := RemoteExists(ctx, node.logger, node.URL, node.timeout)
+	url, err := taskfile.RemoteExists(ctx, node.logger, node.URL, node.timeout)
 	if err != nil {
 		return nil, err
 	}
