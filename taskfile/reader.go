--- conflicted
+++ resolved
@@ -263,18 +263,13 @@
 		}
 	}
 
-<<<<<<< HEAD
-	var t = ast.Taskfile{Vars: ast.NewVars(), Env: ast.NewVars()}
-	if err := yaml.Unmarshal(b, &t); err != nil {
-=======
-	var tf ast.Taskfile
+	var tf = ast.Taskfile{Vars: ast.NewVars(), Env: ast.NewVars()}
 	if err := yaml.Unmarshal(b, &tf); err != nil {
 		// Decode the taskfile and add the file info the any errors
 		taskfileInvalidErr := &errors.TaskfileDecodeError{}
 		if errors.As(err, &taskfileInvalidErr) {
 			return nil, taskfileInvalidErr.WithFileInfo(node.Location(), b, 2)
 		}
->>>>>>> a9ff58d0
 		return nil, &errors.TaskfileInvalidError{URI: filepathext.TryAbsToRel(node.Location()), Err: err}
 	}
 
