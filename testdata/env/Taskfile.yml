--- conflicted
+++ resolved
@@ -50,16 +50,4 @@
 
   overridden:
     cmds:
-<<<<<<< HEAD
-      - echo "QUX='$QUX'" > overridden.txt
-
-  dynamic:
-    silent: true
-    vars:
-      DYNAMIC_FOO:
-        sh: echo $FOO
-    cmds:
-      - echo "{{ .DYNAMIC_FOO }}" > dynamic.txt
-=======
-      - echo "QUX='$QUX'" > overridden.txt
->>>>>>> e5d82370
+      - echo "QUX='$QUX'" > overridden.txt