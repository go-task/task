package main

import (
	"context"
	"fmt"
	"os"
	"strings"

	"github.com/spf13/pflag"
	"mvdan.cc/sh/v3/syntax"

	"github.com/go-task/task/v3"
	"github.com/go-task/task/v3/args"
	"github.com/go-task/task/v3/errors"
	"github.com/go-task/task/v3/internal/experiments"
	"github.com/go-task/task/v3/internal/filepathext"
	"github.com/go-task/task/v3/internal/flags"
	"github.com/go-task/task/v3/internal/logger"
	"github.com/go-task/task/v3/internal/sort"
	ver "github.com/go-task/task/v3/internal/version"
	"github.com/go-task/task/v3/taskfile"
	"github.com/go-task/task/v3/taskfile/ast"
)

func main() {
	if err := run(); err != nil {
		l := &logger.Logger{
			Stdout:  os.Stdout,
			Stderr:  os.Stderr,
			Verbose: flags.Verbose,
			Color:   flags.Color,
		}
		if err, ok := err.(*errors.TaskRunError); ok && flags.ExitCode {
			l.Errf(logger.Red, "%v\n", err)
			os.Exit(err.TaskExitCode())
		}
		if err, ok := err.(errors.TaskError); ok {
			l.Errf(logger.Red, "%v\n", err)
			os.Exit(err.Code())
		}
		l.Errf(logger.Red, "%v\n", err)
		os.Exit(errors.CodeUnknown)
	}
	os.Exit(errors.CodeOk)
}

func run() error {
	log := &logger.Logger{
		Stdout:  os.Stdout,
		Stderr:  os.Stderr,
		Verbose: flags.Verbose,
		Color:   flags.Color,
	}

	if err := flags.Validate(); err != nil {
		return err
	}

	dir := flags.Dir
	entrypoint := flags.Entrypoint

	if flags.Version {
		fmt.Printf("Task version: %s\n", ver.GetVersionWithSum())
		return nil
	}

	if flags.Help {
		pflag.Usage()
		return nil
	}

	if flags.Experiments {
		return experiments.List(log)
	}

	if flags.Init {
		wd, err := os.Getwd()
		if err != nil {
			return err
		}
<<<<<<< HEAD
		name := taskfile.DefaultTaskInitFilename
		if len(flags.Entrypoint) > 0 {
			// Replace `*` with `Taskfile` so `*.yaml` results in `Taskfile.yaml`
			name = strings.Replace(flags.Entrypoint, "*", "Taskfile", 1)
		}
		path := filepathext.SmartJoin(wd, name)
		if err := task.InitTaskfile(os.Stdout, path); err != nil {
=======

		if err := task.InitTaskfile(os.Stdout, wd); err != nil {
>>>>>>> 23df1f0c
			return err
		}

		if !flags.Silent {
			if flags.Verbose {
				log.Outf(logger.Default, "%s\n", task.DefaultTaskfile)
			}
			log.Outf(logger.Green, "%s created in the current directory\n", task.DefaultTaskFilename)
		}

		return nil
	}

	if flags.Completion != "" {
		script, err := task.Completion(flags.Completion)
		if err != nil {
			return err
		}
		fmt.Println(script)
		return nil
	}

	if flags.Global {
		home, err := os.UserHomeDir()
		if err != nil {
			return fmt.Errorf("task: Failed to get user home directory: %w", err)
		}
		dir = home
	}

	var taskSorter sort.TaskSorter
	switch flags.TaskSort {
	case "none":
		taskSorter = &sort.Noop{}
	case "alphanumeric":
		taskSorter = &sort.AlphaNumeric{}
	}

	e := task.Executor{
		Dir:         dir,
		Entrypoint:  entrypoint,
		Force:       flags.Force,
		ForceAll:    flags.ForceAll,
		Insecure:    flags.Insecure,
		Download:    flags.Download,
		Offline:     flags.Offline,
		Timeout:     flags.Timeout,
		Watch:       flags.Watch,
		Verbose:     flags.Verbose,
		Silent:      flags.Silent,
		AssumeYes:   flags.AssumeYes,
		Dry:         flags.Dry || flags.Status,
		Summary:     flags.Summary,
		Parallel:    flags.Parallel,
		Color:       flags.Color,
		Concurrency: flags.Concurrency,
		Interval:    flags.Interval,

		Stdin:  os.Stdin,
		Stdout: os.Stdout,
		Stderr: os.Stderr,

		OutputStyle:        flags.Output,
		TaskSorter:         taskSorter,
		EnableVersionCheck: true,
	}
	listOptions := task.NewListOptions(flags.List, flags.ListAll, flags.ListJson, flags.NoStatus)
	if err := listOptions.Validate(); err != nil {
		return err
	}

	err := e.Setup()
	if err != nil {
		return err
	}
	if experiments.AnyVariables.Enabled {
		log.Warnf("The 'Any Variables' experiment flag is no longer required to use non-map variable types. If you wish to use map variables, please use 'TASK_X_MAP_VARIABLES' instead. See https://github.com/go-task/task/issues/1585\n")
	}

	// If the download flag is specified, we should stop execution as soon as
	// taskfile is downloaded
	if flags.Download {
		return nil
	}

	if flags.ClearCache {
		cache, err := taskfile.NewCache(e.TempDir.Remote)
		if err != nil {
			return err
		}
		return cache.Clear()
	}

	if (listOptions.ShouldListTasks()) && flags.Silent {
		return e.ListTaskNames(flags.ListAll)
	}

	if listOptions.ShouldListTasks() {
		foundTasks, err := e.ListTasks(listOptions)
		if err != nil {
			return err
		}
		if !foundTasks {
			os.Exit(errors.CodeUnknown)
		}
		return nil
	}

	var (
		calls   []*ast.Call
		globals *ast.Vars
	)

	tasksAndVars, cliArgs, err := getArgs()
	if err != nil {
		return err
	}

	calls, globals = args.Parse(tasksAndVars...)

	// If there are no calls, run the default task instead
	if len(calls) == 0 {
		calls = append(calls, &ast.Call{Task: "default"})
	}

	globals.Set("CLI_ARGS", ast.Var{Value: cliArgs})
	globals.Set("CLI_FORCE", ast.Var{Value: flags.Force || flags.ForceAll})
	globals.Set("CLI_SILENT", ast.Var{Value: flags.Silent})
	globals.Set("CLI_VERBOSE", ast.Var{Value: flags.Verbose})
	globals.Set("CLI_OFFLINE", ast.Var{Value: flags.Offline})
	e.Taskfile.Vars.Merge(globals, nil)

	if !flags.Watch {
		e.InterceptInterruptSignals()
	}

	ctx := context.Background()

	if flags.Status {
		return e.Status(ctx, calls...)
	}

	return e.Run(ctx, calls...)
}

func getArgs() ([]string, string, error) {
	var (
		args          = pflag.Args()
		doubleDashPos = pflag.CommandLine.ArgsLenAtDash()
	)

	if doubleDashPos == -1 {
		return args, "", nil
	}

	var quotedCliArgs []string
	for _, arg := range args[doubleDashPos:] {
		quotedCliArg, err := syntax.Quote(arg, syntax.LangBash)
		if err != nil {
			return nil, "", err
		}
		quotedCliArgs = append(quotedCliArgs, quotedCliArg)
	}
	return args[:doubleDashPos], strings.Join(quotedCliArgs, " "), nil
}<|MERGE_RESOLUTION|>--- conflicted
+++ resolved
@@ -78,7 +78,6 @@
 		if err != nil {
 			return err
 		}
-<<<<<<< HEAD
 		name := taskfile.DefaultTaskInitFilename
 		if len(flags.Entrypoint) > 0 {
 			// Replace `*` with `Taskfile` so `*.yaml` results in `Taskfile.yaml`
@@ -86,10 +85,6 @@
 		}
 		path := filepathext.SmartJoin(wd, name)
 		if err := task.InitTaskfile(os.Stdout, path); err != nil {
-=======
-
-		if err := task.InitTaskfile(os.Stdout, wd); err != nil {
->>>>>>> 23df1f0c
 			return err
 		}
 
